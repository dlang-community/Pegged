/**
This module contains the engine behind Pegged, the expression templates building blocks to create a top-down
recursive-descent parser.

The terminals and non-terminals described here are meant to be used inside a Pegged grammar.
As such, they are a bit less user-friendly than what's output by pegged.grammar.
For example they take a ParseTree as input, not a string.

See the /docs directory for the full documentation as markdown files.
*/
module pegged.peg;

/*
NOTE:
Do not use the GrammarTester for unittesting in this module.  This module needs
to be able to pass its unittests before the GrammarTester is even trustable.
Writing tests the long way is preferred here, as it will avoid the circular 
dependency.
*/

import std.conv;
import std.range: equal;
import std.string: strip;
import std.typetuple;

/**
CT Switch for testing 'keywords' implementations
*/
enum
{
    IFCHAIN,
    TRIE
}
enum KEYWORDS = IFCHAIN;

/**
The basic parse tree, as used throughout the project.
You can defined your own parse tree node, but respect the basic layout.
*/
struct ParseTree
{
    string name; /// The node name
    bool successful; /// Indicates whether a parsing was successful or not
    string[] matches; /// The matched input's parts. Some expressions match at more than one place, hence matches is an array.

    string input; /// The input string that generated the parse tree. Stored here for the parse tree to be passed to other expressions, as input.
    size_t begin, end; /// Indices for the matched part (from the very beginning of the first match to the last char of the last match.

    ParseTree[] children; /// The sub-trees created by sub-rules parsing.

    /**
    Basic toString for easy pretty-printing.
    */
    string toString(string tabs = "")
    {
        string result = name;

        string childrenString;
        bool allChildrenSuccessful = true;

        foreach(i,child; children)
        {
            childrenString ~= tabs ~ " +-" ~ child.toString(tabs ~ ((i < children.length -1 ) ? " | " : "   "));
            if (!child.successful)
                allChildrenSuccessful = false;
        }

        if (successful)
        {
            result ~= " " ~ to!string([begin, end]) ~ to!string(matches) ~ "\n";
        }
        else // some failure info is needed
        {
            if (allChildrenSuccessful) // no one calculated the position yet
            {
                Position pos = position(this);
                string left, right;

                if (pos.index < 10)
                    left = input[0 .. pos.index];
                else
                    left = input[pos.index-10 .. pos.index];
                left = strip(left);

                if (pos.index + 10 < input.length)
                    right = input[pos.index .. pos.index + 10];
                else
                    right = input[pos.index .. $];
                right = strip(right);

                result ~= " failure at line " ~ to!string(pos.line) ~ ", col " ~ to!string(pos.col) ~ ", "
                       ~ (left.length > 0 ? "after \"" ~ left ~ "\" " : "")
                       ~ "expected "~ (matches.length > 0 ? matches[$-1] : "NO MATCH")
                       ~ ", but got \"" ~ right ~ "\"\n";
            }
            else
            {
                result ~= " (failure)\n";
            }
        }

        return result ~ childrenString;
    }


    /**
    Comparing ParseTree's.

    This function is templated so that the compiler can automatically choose a
    const ref or plain const version for the 'p' parameter.
    See this for more details: http://goo.gl/vfKKG
    */

    bool opEquals(T)(auto ref T p) const
    {
        return ( p.name       == name
              && p.successful == successful
              && p.matches    == matches
              && p.input      == input
              && p.begin      == begin
              && p.end        == end
              && equal(p.children, children));
    }
}


unittest // ParseTree testing
{
    ParseTree p;
    assert(p == p, "Self-identity on null tree.");

    p = ParseTree("Name", true, ["abc", "", "def"], "input", 0, 1, null);
    assert(p == p, "Self identity on non-null tree.");

    ParseTree q = p;
    assert(p == q, "Copying makes equal trees.");

    q.children = [p,p];
    assert(p != q, "Tree with different children are not equal.");

    p.children = [p,p];
    assert(p == q, "Adding equivalent children is OK.");

    p.matches = null;
    assert(p != q, "Nulling matches makes trees unequal.");

    p.matches = q.matches;
    assert(p == q, "Copying matches makes equal trees.");
}

/// To record a position in a text
struct Position
{
    size_t line;/// line number (starts at 0)
    size_t col;/// column number (starts at 0)
    size_t index;/// index (starts at 0)
}

/**
Given an input string, returns the position corresponding to the end of the string.

For example:
---
assert(position("abc") == Position(0,3,3));
assert(position("abc
") == Position(1,0,4));
assert(position("abc

    ") == Position(2,4,8));
---
*/
Position position(string s)
{
    size_t col, line, index;
    foreach(i,c; s)
    {
        if (eol(ParseTree("", false, [], s, 0,i)).successful)
        {
            col = 0;
            ++line;
            ++index;
        }
        else
        {
            ++col;
            ++index;
        }
    }

    return Position(line,col,index);
}

/**
Same as previous overload, but from the begin of P.input to p.end
*/
Position position(ParseTree p)
{
    return position(p.input[0..p.end]);
}

unittest
{
    assert(position("") == Position(0,0,0), "Null string, position 0.");
    assert(position("abc") == Position(0,3,3), "length 3 string, no line feed.");
    assert(position("abc
") == Position(1,0,4), "One end of line.");
    assert(position("abc

----") == Position(2,4,9), "Three lines (second one empty).");
    assert(position("abc
----
----") == Position(2,4,13), "Three lines.");
    assert(position("


") == Position(3,0,3), "Four lines, all empty.");
}

string getName(alias expr)() @property
{
    static if (is(typeof( { expr(GetName()); })))
        return expr(GetName());
    else
        return __traits(identifier, expr);
}

struct GetName {}

/**
Basic rule, that always fail without consuming.
*/
ParseTree fail(ParseTree p)
{
    return ParseTree("fail", false, [], p.input, p.end, p.end, null);
}

/// ditto
ParseTree fail(string input)
{
    return fail(ParseTree("", false, [], input));
}

string fail(GetName g)
{
    return "fail";
}

unittest // 'fail' unit test
{
    ParseTree input = ParseTree("input", true, [], "This is the input string.", 0,0, null);
    ParseTree result = fail(input);
    assert(result.name == "fail");
    assert(!result.successful, "'fail' fails.");
    assert(result.matches is null, "'fail' makes no match.");
    assert(result.input == input.input, "'fail' does not change the input.");
    assert(result.end == input.end, "'fail' puts the index after the previous parse.");
    assert(result.children is null, "'fail' has no children.");

    result = fail("This is the input string.");
    assert(!result.successful, "'fail' fails.");
}

/**
Matches the end of input. Fails if there is any character left.
*/
ParseTree eoi(ParseTree p)
{
    if (p.end == p.input.length)
        return ParseTree("eoi", true, [], p.input, p.end, p.end);
    else
        return ParseTree("eoi", false, ["end of input"], p.input, p.end, p.end);
}

/// ditto
ParseTree eoi(string input)
{
    return eoi(ParseTree("", false, [], input));
}

string eoi(GetName g)
{
    return "eoi";
}

alias eoi endOfInput; /// helper alias.

unittest // 'eoi' unit test
{
    ParseTree input = ParseTree("input", true, [], "This is the input string.", 0,0, null);
    ParseTree result = eoi(input);
    assert(result.name == "eoi");
    assert(!result.successful, "'eoi' fails on non-null string.");
    assert(result.matches == ["end of input"], "'eoi' error message.");
    assert(result.input == input.input, "'eoi' does not change the input.");
    assert(result.end == input.end, "'eoi' puts the index after the previous parse.");
    assert(result.children is null, "'eoi' has no children.");

    input = ParseTree("input", true, [], "", 0,0, null);
    result = eoi(input);
    assert(result.successful, "'eoi' succeeds on strings of length 0.");
    result = eoi("");
    assert(result.successful, "'eoi' succeeds on strings of length 0.");
    result = eoi(null);
    assert(result.successful, "'eoi' succeeds on null strings");
}

/**
Match any character. As long as there is at least a character left in the input, it succeeds.
Conversely, it fails only if called at the end of the input.
*/
ParseTree any(ParseTree p)
{
    if (p.end < p.input.length)
        return ParseTree("any", true, [p.input[p.end..p.end+1]], p.input, p.end, p.end+1);
    else
        return ParseTree("any", false, ["any char"], p.input, p.end, p.end);
}

/// ditto
ParseTree any(string input)
{
    return any(ParseTree("", false, [], input));
}

string any(GetName g)
{
    return "any";
}

unittest // 'any' unit test
{
    ParseTree input = ParseTree("input", true, [], "This is the input string.", 0,0, null);
    ParseTree result = any(input);

    assert(result.name == "any");
    assert(result.successful, "'any' succeeds on non-null strings.");
    assert(result.matches  == ["T"], "'any' matches the first char in an input.");
    assert(result.input == input.input, "'any' does not change the input.");
    assert(result.end == input.end+1, "'any' advances the index by one position.");
    assert(result.children is null, "'any' has no children.");

    result = any("a");
    assert(result.successful, "'any' matches on strings of length one.");
    assert(result.matches == ["a"], "'any' matches the first char in an input.");
    assert(result.input == "a", "'any' does not change the input.");
    assert(result.end == 1, "'any' advances the index by one position.");
    assert(result.children is null, "'any' has no children.");

    input = ParseTree("input", true, [], "", 0,0, null);

    result = any(input);
    assert(!result.successful, "'any' fails on strings of length 0.");
    assert(result.matches == ["any char"], "'any' error message on strings of length 0.");
    assert(result.end == 0, "'any' does not advance the index.");

    result = any("");
    assert(!result.successful, "'any' fails on strings of length 0.");
    assert(result.matches == ["any char"], "'any' error message on strings of length 0.");
    assert(result.end == 0, "'any' does not advance the index.");

    result = any(null);
    assert(!result.successful, "'any' fails on null strings.");
    assert(result.matches == ["any char"], "'any' error message on strings of length 0.");
    assert(result.end == 0, "'any' does not advance the index.");
}

/**
Represents a literal in a PEG, like "abc" or 'abc' (or even '').
It succeeds if a prefix of the input is equal to its template parameter and fails otherwise.
*/
template literal(string s)
{
    enum name = "literal!(\""~s~"\")";

    ParseTree literal(ParseTree p)
    {
        enum lit = "\"" ~ s ~ "\"";
        if (p.end+s.length <= p.input.length && p.input[p.end..p.end+s.length] == s)
            return ParseTree(name, true, [s], p.input, p.end, p.end+s.length);
        else
            return ParseTree(name, false, [lit], p.input, p.end, p.end);
    }

    ParseTree literal(string input)
    {
        return .literal!(s)(ParseTree("", false, [], input));
    }


    string literal(GetName g)
    {
        return name;
    }

}

unittest // 'literal' unit test
{
    ParseTree input = ParseTree("input", true, [], "abcdef", 0,0, null);

    alias literal!"a" a;
    alias literal!"abc" abc;
    alias literal!"" empty;

    ParseTree result = a(input);

    assert(result.name == `literal!("a")`, "Literal name test.");
    assert(result.successful, "'a' succeeds on inputs beginning with 'a'.");
    assert(result.matches  == ["a"], "'a' matches the 'a' at the beginning.");
    assert(result.input == input.input, "'a' does not change the input.");
    assert(result.end == input.end+1, "'a' advances the index by one position.");
    assert(result.children is null, "'a' has no children.");

    result = a("abcdef");

    assert(result.successful, "'a' succeeds on inputs beginning with 'a'.");
    assert(result.matches  == ["a"], "'a' matches the 'a' at the beginning.");
    assert(result.input == input.input, "'a' does not change the input.");
    assert(result.end == input.end+1, "'a' advances the index by one position.");
    assert(result.children is null, "'a' has no children.");

    result = abc(input);

    assert(result.name == `literal!("abc")`, "Literal name test.");
    assert(result.successful, "'abc' succeeds on inputs beginning with 'abc'.");
    assert(result.matches  == ["abc"], "'abc' matches 'abc' at the beginning.");
    assert(result.input == input.input, "'abc' does not change the input.");
    assert(result.end == input.end+3, "'abc' advances the index by 3 positions.");
    assert(result.children is null, "'abc' has no children.");

    result = abc("abcdef");

    assert(result.successful, "'abc' succeeds on inputs beginning with 'abc'.");
    assert(result.matches  == ["abc"], "'abc' matches 'abc' at the beginning.");
    assert(result.input == input.input, "'abc' does not change the input.");
    assert(result.end == input.end+3, "'abc' advances the index by 3 positions.");
    assert(result.children is null, "'abc' has no children.");

    result = empty(input);

    assert(result.name == `literal!("")`, "Literal name test.");
    assert(result.successful, "'' succeeds on non-null inputs.");
    assert(result.matches  == [""], "'' matches '' at the beginning.");
    assert(result.input == input.input, "'' does not change the input.");
    assert(result.end == input.end+0, "'' does not advance the index.");
    assert(result.children is null, "'' has no children.");

    result = empty("abcdef");

    assert(result.successful, "'' succeeds on non-null inputs.");
    assert(result.matches  == [""], "'' matches '' at the beginning.");
    assert(result.input == input.input, "'' does not change the input.");
    assert(result.end == input.end+0, "'' does not advance the index.");
    assert(result.children is null, "'' has no children.");

    input.input = "bcdef";

    result = a(input);

    assert(!result.successful, "'a' fails on inputs not beginning with 'a'.");
    assert(result.matches == ["\"a\""], "'a' makes no match on 'bcdef'.");
    assert(result.input == input.input, "'a' does not change the input.");
    assert(result.end == input.end, "'a' does not advances the index on 'bcdef'.");
    assert(result.children is null, "'a' has no children.");

    result = abc(input);

    assert(!result.successful, "'abc' fails on inputs not beginning with 'abc'.");
    assert(result.matches == ["\"abc\""], "'abc' does no match on 'bcdef'.");
    assert(result.input == input.input, "'abc' does not change the input.");
    assert(result.end == input.end, "'abc' does not advance the index on 'bcdef'.");
    assert(result.children is null, "'abc' has no children.");

    result = empty(input);

    assert(result.successful, "'' succeeds on non-null inputs.");
    assert(result.matches == [""], "'' matches '' at the beginning.");
    assert(result.input == input.input, "'' does not change the input.");
    assert(result.end == input.end+0, "'' does not advance the index.");
    assert(result.children is null, "'' has no children.");

    input.input = "";

    result = a(input);

    assert(!result.successful, "'a' fails on empty strings.");
    assert(result.matches == ["\"a\""], "'a' does not match ''.");
    assert(result.input == input.input, "'a' does not change the input.");
    assert(result.end == input.end, "'a' does not advance the index on 'bcdef'.");
    assert(result.children is null, "'a' has no children.");

    result = abc(input);

    assert(!result.successful, "'abc' fails on empty strings.");
    assert(result.matches == ["\"abc\""], "'abc' does not match ''.");
    assert(result.input == input.input, "'abc' does not change the input.");
    assert(result.end == input.end, "'abc' does not advance the index on 'bcdef'.");
    assert(result.children is null, "'abc' has no children.");

    result = empty(input);

    assert(result.successful, "'' succeeds on empty strings.");
    assert(result.matches  == [""], "'' matches '' at the beginning, even on empty strings.");
    assert(result.input == input.input, "'' does not change the input.");
    assert(result.end == input.end+0, "'' does not advance the index.");
    assert(result.children is null, "'' has no children.");
}

/**
Represents a range of chars, from begin to end, included. So charRange!('a','z') matches
all English lowercase letters. If fails if the input is empty or does not begin with a character
between begin and end.

If begin == end, it will match one char (begin... or end).

begin > end is non-legal.
*/
template charRange(dchar begin, dchar end) if (begin <= end)
{
    enum name = "charRange!('"~begin~"','" ~ end ~ "')";

    ParseTree charRange(ParseTree p)
    {
        enum longname = "a char between '"~begin~"' and '"~end~"'";
        if (p.end < p.input.length && p.input[p.end] >= begin && p.input[p.end] <= end)
<<<<<<< HEAD
            return ParseTree("charRange!('"~to!string(begin)~"','" ~ to!string(end) ~ "')", true,
                             [p.input[p.end..p.end+1]], p.input, p.end, p.end+1);
        else
            return ParseTree("charRange!('"~to!string(begin)~"','" ~ to!string(end) ~ "')", false,
                             ["a char between '"~to!string(begin)~"' and '"~to!string(end)~"'"], p.input, p.end, p.end);
=======
            return ParseTree(name, true, [p.input[p.end..p.end+1]], p.input, p.end, p.end+1);
        else
            return ParseTree(name, false, [longname], p.input, p.end, p.end);
>>>>>>> c98b756e
    }

    ParseTree charRange(string input)
    {
        return .charRange!(begin,end)(ParseTree("",false,[],input));
    }

    string charRange(GetName g)
    {
<<<<<<< HEAD
        return "charRange!('"~to!string(begin)~"','" ~ to!string(end) ~ "')";
=======
        return name;
>>>>>>> c98b756e
    }
}

unittest // 'charRange' unit test
{
    ParseTree input = ParseTree("input", true, [], "abcdef", 0,0, null);

    alias charRange!('a','a') aa;
    alias charRange!('a','b') ab;
    alias charRange!('a','z') az;
    alias charRange!(dchar.min,dchar.max) allChars;
    alias charRange!('\U00000000','\U000000FF') ASCII;

    static assert(!__traits(compiles, {alias charRange!('z','a') za;}));

    ParseTree result = aa(input);

    assert(result.name == "charRange!('a','a')", "charRange name test.");
    assert(result.successful, "'a-a' succeeds on inputs beginning with 'a'.");
    assert(result.matches  == ["a"], "'a-a' matches the 'a' at the beginning.");
    assert(result.input == input.input, "'a-a' does not change the input.");
    assert(result.end == input.end+1, "'a-a' advances the index by one position.");
    assert(result.children is null, "'a-a' has no children.");

    result = ab("abcdef");

    assert(result.name == "charRange!('a','b')", "charRange name test.");
    assert(result.successful, "'a-b' succeeds on inputs beginning with 'a'.");
    assert(result.matches  == ["a"], "'a-b' matches the 'a' at the beginning.");
    assert(result.input == input.input, "'a-b' does not change the input.");
    assert(result.end == input.end+1, "'a-b' advances the index by one position.");
    assert(result.children is null, "'a-b' has no children.");

    result = az(input);

    assert(result.name == "charRange!('a','z')", "charRange name test.");
    assert(result.successful, "'a-z' succeeds on inputs beginning with 'abc'.");
    assert(result.matches  == ["a"], "'a-z' matches 'a' at the beginning.");
    assert(result.input == input.input, "'a-z' does not change the input.");
    assert(result.end == input.end+1, "'a-z' advances the index by one position.");
    assert(result.children is null, "'a-z' has no children.");

    input.input = "bcdef";

    result = aa(input);

    assert(!result.successful, "'a-a' fails on inputs not beginning with 'a'.");
    assert(result.matches == ["a char between 'a' and 'a'"], "'a-a' makes no match on 'bcdef'.");
    assert(result.input == input.input, "'a-a' does not change the input.");
    assert(result.end == input.end, "'a-a' does not advances the index on 'bcdef'.");
    assert(result.children is null, "'a-a' has no children.");

    result = ab(input);

    assert(result.successful, "'a-b' succeeds on inputs beginning with 'b'.");
    assert(result.matches == ["b"], "'a-b' matches on 'bcdef'.");
    assert(result.input == input.input, "'a-b' does not change the input.");
    assert(result.end == input.end+1, "'a-b' advances the index by one position'.");
    assert(result.children is null, "'a-b' has no children.");

    result = az(input);

    assert(result.successful, "'a-z' succeeds on 'bcdef'.");
    assert(result.matches == ["b"], "'a-z' matches 'b' at the beginning of 'bcdef'.");
    assert(result.input == input.input, "'a-z' does not change the input.");
    assert(result.end == input.end+1, "'a-z' advances the index by one position.");
    assert(result.children is null, "'a-z' has no children.");

    input.input = "";

    result = aa(input);

    assert(!result.successful, "'a-a' fails on empty strings.");
    assert(result.matches == ["a char between 'a' and 'a'"], "'a-a' does not match ''.");
    assert(result.input == input.input, "'a-a' does not change the input.");
    assert(result.end == input.end, "'a-a' does not advance the index on ''.");
    assert(result.children is null, "'a-a' has no children.");

    result = ab(input);

    assert(!result.successful, "'a-b' fails on empty strings.");
    assert(result.matches == ["a char between 'a' and 'b'"], "'a-b' does not match ''.");
    assert(result.input == input.input, "'a-b' does not change the input.");
    assert(result.end == input.end, "'a-b' does not advance the index on ''.");
    assert(result.children is null, "'a-b' has no children.");

    result = az(input);

    assert(!result.successful, "'a-z' fails on empty strings.");
    assert(result.matches == ["a char between 'a' and 'z'"], "'a-z' does not match ''.");
    assert(result.input == input.input, "'a-z' does not change the input.");
    assert(result.end == input.end, "'a-z' does not advance the index on ''.");
    assert(result.children is null, "'a-z' has no children.");

    input.input = "123";

    result = aa(input);

    assert(!result.successful, "'a-a' fails on '123'.");
    assert(result.matches == ["a char between 'a' and 'a'"], "'a-a' does not match '123'.");
    assert(result.input == input.input, "'a-a' does not change the input.");
    assert(result.end == input.end, "'a-a' does not advance the index on '123'.");
    assert(result.children is null, "'a-a' has no children.");

    result = ab(input);

    assert(!result.successful, "'a-b' fails on '123'.");
    assert(result.matches == ["a char between 'a' and 'b'"], "'a-b' does not match '123'.");
    assert(result.input == input.input, "'a-b' does not change the input.");
    assert(result.end == input.end, "'a-b' does not advance the index on '123'.");
    assert(result.children is null, "'a-b' has no children.");

    result = az(input);

    assert(!result.successful, "'a-z' fails on '123'.");
    assert(result.matches == ["a char between 'a' and 'z'"], "'a-z' does not match '123'.");
    assert(result.input == input.input, "'a-z' does not change the input.");
    assert(result.end == input.end, "'a-z' does not advance the index on '123'.");
    assert(result.children is null, "'a-z' has no children.");


    foreach(dchar ch; 0..256*(128+64+16+8))
        assert(allChars(to!string(ch)).successful);

    assert(!allChars("").successful);
}

/**
eps matches the empty string (usually denoted by the Greek letter 'epsilon') and always succeeds.
It's equivalent to literal!"" (for example, it creates a match of [""]: one match, the empty string).
*/
ParseTree eps(ParseTree p)
{
    return ParseTree("eps", true, [""], p.input, p.end, p.end);
}

ParseTree eps(string input)
{
    return eps(ParseTree("",false,[], input));
}

string eps(GetName g)
{
    return "eps";
}

unittest // 'eps' unit test
{
    ParseTree input = ParseTree("input", true, [], "abcdef", 0,0, null);

    ParseTree result = eps(input);

    assert(result.name == "eps");
    assert(result.successful, "'eps' succeeds on non-null inputs.");
    assert(result.matches  == [""], "'eps' matches '' at the beginning.");
    assert(result.input == input.input, "'eps' does not change the input.");
    assert(result.end == input.end+0, "'eps' does not advance the index.");
    assert(result.children is null, "'eps' has no children.");

    input.input = "";

    result = eps(input);
    assert(result.name == "eps");
    assert(result.successful, "'eps' succeeds on empty strings.");
    assert(result.matches  == [""], "'eps' matches '' at the beginning, even on empty strings.");
    assert(result.input == input.input, "'eps' does not change the input.");
    assert(result.end == input.end+0, "'eps' does not advance the index.");
    assert(result.children is null, "'eps' has no children.");
}


/**
Basic operator: it matches if all its subrules (stored in the rules template parameter tuple) match
the input successively. Its subrules parse trees are stored as its children and its matches field
will contain all its subrules matches, in order.

----
alias and!(literal!"abc", charRange!('a','z')) rule; // abc followed by any letter between a and z.
ParseTree input = ParseTree("",false,[],"abcd"); // low-level plumbing,
                                                 // the rules described here act on ParseTree's not strings.
                                                 // It's equivalent to "abcd" as input
auto result = rule(input);

assert(result.successful); // OK, 'abc' followed by 'd'
assert(result.matches == ["abc", "d"]); // stores the matches
assert(result.children.length == 2); // two children, the result of "abc" on "abcd" and the result of [a-z] on "d"

input.input = "abc"; // changing the input string;
assert(!rule(input)).successful); // NOK, abc alone
input.input = "ab";
assert(!rule(input)).successful); // NOK, does not begin by abc
----

If it fails, the last children will contain the failed node. That way, when printing, as sort of diagnostic is given:

----
alias and!(literal!"abc", charRange!('a','z')) rule; // 'abc[a-z]', aka 'abc' followed by any letter between 'a' and 'z'.
ParseTree input = ParseTree("",false,[],"abc1"); // equivalent to "abc1"

auto failure = rule(input);
writeln(failure);
/+
writes:
and (failure)
 +-literal(abc) [0, 3]["abc"]
 +-charRange(a,z) failure at line 0, col 3, after "abc" a char between 'a' and 'z', but got "1"
+/
----

So we know the global 'and' failed, that the first sub-rule ('abc') succeeded on input[0..3] with "abc"
and that the second subrule ('[a-z]') failed at position 3 (so, on '1').
*/
template and(rules...) if (rules.length > 0)
{

    string ctfeGetNameAnd()
    {
        string name = "and!(";
        foreach(i,rule; rules)
<<<<<<< HEAD
            name ~= getName!(rule) //__traits(identifier, rule) // because using getName!(rule) causes an infinite loop during compilation
                                               // for recursive rules
=======
            name ~= __traits(identifier, rule) // because using getName!(rule) causes an infinite loop during compilation
                                                // for recursive rules
>>>>>>> c98b756e
                    ~ (i < rules.length -1 ? ", " : "");
        name ~= ")";
        return name;
    }

    enum name = ctfeGetNameAnd();

    ParseTree and(ParseTree p)
    {
        bool isNullNode(ParseTree node)
        {
            return (  node.name == "discard" || node.matches is null
            //|| node.begin == node.end
            ) && node.name != "keep";
        }

        ParseTree result = ParseTree(name, false, [], p.input, p.end, p.end, []);

        foreach(i,r; rules)
        {
            ParseTree temp = r(result);
            result.end = temp.end;
            if (temp.successful)
            {
                if (!isNullNode(temp)) // discard empty nodes
                {
                    result.matches ~= temp.matches;
                    if (temp.name == "drop")
                    {}
                    else if (temp.name == "propagate")
                        result.children ~= temp.children;
                    else
                        result.children ~= temp;
                }
            }
            else
            {
                result.children ~= temp;// add the failed node, to indicate which failed
                if (temp.matches.length > 0)
                    result.matches ~= temp.matches[$-1];
                return result; // and end the parsing attempt right there
            }
        }
        result.successful = true;
        return result;
    }

    ParseTree and(string input)
    {
        return .and!(rules)(ParseTree("",false,[],input));
    }

    string and(GetName g)
    {
<<<<<<< HEAD
        string name = "and!(";
        foreach(i,rule; rules)
            name ~= getName!(rule) //__traits(identifier, rule) // because using getName!(rule) causes an infinite loop during compilation
                                               // for recursive rules
                    ~ (i < rules.length -1 ? ", " : "");
        name ~= ")";
=======
>>>>>>> c98b756e
        return name;
    }
}

unittest // 'and' unit test
{
    alias literal!"abc" abc;
    alias literal!"de" de;
    alias literal!"f" f;

    alias and!(abc) abcAnd;
    alias and!(abc,de) abcde;
    alias and!(abc,de,f) abcdef;
    alias and!(eps, abc, eps, de, eps, f, eps) withEps;

    //assert(getName!(abcAnd)() == `and!(literal!("abc"))`);
    //assert(getName!(abcde)()  == `and!(literal!("abc"), literal!("de"))`);
    //assert(getName!(abcdef)() == `and!(literal!("abc"), literal!("de"), literal!("f"))`);

    ParseTree input = ParseTree("",false,[], "abcdefghi");

    ParseTree result = abcAnd(input);

    assert(result.successful, "and!('abc') parses 'abcdefghi'");
    assert(result.matches == ["abc"], "and!('abc') matches 'abc' at the beginning of 'abcdefghi'");
    assert(result.end == input.end+3, "and!('abc') advances the index by 'abc' size (3).");
    assert(result.children == [abc(input)], "and!('abc') has one child: the one created by 'abc'.");

    result = abcde(input);

    assert(result.successful, "and!('abc','de') parses 'abcdefghi'");
    assert(result.matches == ["abc","de"],
           "and!('abc','de') matches 'abc' and 'de' at the beginning of 'abcdefghi'");
    assert(result.end == input.end+5, "and!('abc','de') advances the index by 3+2 positions.");
    assert(result.children == [abc(input), de(abc(input))],
           "and!('abc','de') has two children, created by 'abc' and 'de'.");

    result = abcdef(input);

    assert(result.successful, "and!('abc','de','f') parses 'abcdefghi'");
    assert(result.matches == ["abc","de","f"],
           "and!('abc','de','f') matches 'abcdef' at the beginning of 'abcdefghi'");
    assert(result.end == input.end+6, "and!('abc','de','f') advances the index by 3+2+1 positions.");
    assert(result.children == [abc(input), de(abc(input)), f(de(abc(input)))]
            , "and!('abc','de') has two children, created by 'abc' and 'de'.");

    result = withEps(input);

    assert(result.successful, "and!('','abc','','de','','f','') parses 'abcdefghi'");
    assert(result.matches == ["","abc","","de","","f",""],
           "and!('','abc','','de','','f','') matches 'abcdef' at the beginning of 'abcdefghi'");
    assert(result.end == input.end+6,
           "and!('','abc','','de','','f','') advances the index by 0+3+0+2+0+1+0 positions.");

    input.input = "bcdefghi";

    result = abcdef(input);

    assert(!result.successful, "'abc' 'de' 'f' fails on 'bcdefghi'");
    //assert(result.matches is null, "'abc' 'de' 'f' has no match on 'bcdefghi'");
    assert(result.end == input.end);
    assert(result.children == [abc(input)], "'abc' 'de' 'f' has one child (a failure) on 'bcdefghi'");

    input.input = "abc_efghi";

    result = abcdef(input);

    assert(!result.successful, "'abc' 'de' 'f' fails on 'abc_efghi'");
    //assert(result.matches == ["abc"], "Only the first match, from 'abc'.");
    assert(result.end == input.end+3, "Advances by 3 positions, due to 'abc'");
    assert(result.children == [abc(input), de(abc(input))]
    , "'abc' 'de' 'f' has two child on 'abc_efghi', the one from 'abc' (success) and the one from 'de' (failure).");
}

template wrapAround(alias before, alias target, alias after)
{
    enum name = "wrapAround!(" ~ getName!(before)() ~
                ", " ~ getName!(target)() ~
                ", " ~ getName!(after)() ~ ")";

    ParseTree wrapAround(ParseTree p)
    {
        ParseTree temp = before(p);
        if (!temp.successful)
            return temp;

        ParseTree result = target(temp);
        if (!result.successful)
            return result;
        result.begin = temp.begin;

        temp = after(result);
        if (!temp.successful)
            return temp;

        result.end = temp.end;
        return result;
    }

    ParseTree wrapAround(string input)
    {
        return .wrapAround!(before, target, after)(ParseTree("",false,[],input));
    }

    string wrapAround(GetName g)
    {
        return name;
    }
}

/**
Basic operator: it matches if one of its subrules (stored in the rules template parameter tuple) match
the input. The subrules are tested in order, from rules[0] to rules[$-1].

The matching subrule parse trees is stored as its only child and its matches field
will contain all the subrule matches, in order.

----
alias or!(literal!"abc", charRange!('a','z')) rule; // abc or, failing that, any letter between a and z.
ParseTree input = ParseTree("",false,[],"defg"); // low-level plumbing, the rules described here act on ParseTree's not strings.
                                                 // It's equivalent to "defg" as input
auto result = rule(input);

assert(result.successful); // OK
assert(result.matches == ["d"]); // stores the (in this case) only match
assert(result.children.length == 1); // one child, the result of "abc" or [a-z], depending on which rule succeeded.

input.input = "abc"; // changing the input string;
assert(rule(input)).successful); // Still OK
input.input = "1abc";
assert(!rule(input)).successful); // NOK, does not begin by abc nor by [a-z]
----

If it fails, the last children will contain the failed node that matched furthest (longes match).
That way, when printing, as sort of diagnostic is given:

----
alias or!(literal!"abc", and!(literal!"ab", charRange!('0','9'))) rule; // 'abc' or 'ab[0-9]'
ParseTree input = ParseTree("",false,[],"abd"); // equivalent to "abd"

auto failure = rule(input);
writeln(failure);
/+
or (failure)
 +-and (failure)
    +-literal(ab) [0, 2]["ab"]
    +-charRange(0,9) failure at line 0, col 2, after "ab" expected a char between '0' and '9', but got "d"
+/
----

So we know 'or' failed, that the 'and' sub-rule had the longest match, matching 'ab' and failing for [0-9] on index 2.
*/
template or(rules...) if (rules.length > 0)
{
    string ctfeGetNameOr()
    {
        string name = "or!(";
        foreach(i,rule; rules)
            name ~= getName!(rule)
                    ~ (i < rules.length -1 ? ", " : "");
        name ~= ")";
        return name;
    }

    enum name = ctfeGetNameOr();

    ParseTree or(ParseTree p)
    {
        // error-management
        ParseTree longestFail = ParseTree(name, false, [], p.input, p.end, 0);
        string[] errorStrings;
        uint errorStringChars;
        string orErrorString;

        ParseTree[rules.length] results;
        string[rules.length] names;
        int[rules.length] failedLength;
        int maxFailedLength;

		// Real 'or' loop
		foreach(i,r; rules)
        {
            ParseTree temp = r(p);
            if (temp.successful)
            {
                temp.children = [temp];
                temp.name = name;
                return temp;
            }
            else
            {
                enum errName = " (" ~ getName!(r)() ~")";
                failedLength[i] = temp.end;
                if (temp.end >= longestFail.end)
                {
                    maxFailedLength = temp.end;
                    longestFail = temp;
                    names[i] = errName;
                    results[i] = temp;

                    if (temp.end == longestFail.end)
                        errorStringChars += temp.matches[$-1].length + errName.length + 4;
                    else
                        errorStringChars = temp.matches[$-1].length + errName.length + 4;
                }
                // Else, this error parsed less input than another one: we discard it.
            }
        }


        // All subrules failed, we will take the longest match as the result
        // If more than one node failed at the same (farthest) position, we concatenate their error messages


        char[] errString;// = new char[](errorStringChars);
        errString.length = errorStringChars;
        uint start = 0;
        foreach(i; 0..rules.length)
        {
            if (failedLength[i] == maxFailedLength)
            {
                auto temp = results[i];
                auto len = temp.matches[$-1].length;
                auto nlen = names[i].length;
                errString[start .. start+len] = temp.matches[$-1];
                errString[start+len .. start+len+names[i].length] = names[i];
                errString[start+len+nlen .. start+len+nlen+4] = " or ";
                start += len + names[i].length + 4;
            }
        }
        orErrorString = cast(string)(errString[0..$-4]);

        longestFail.matches = longestFail.matches[0..$-1]  // discarding longestFail error message
                            ~ [orErrorString];             // and replacing it by the new, concatenated one.
        longestFail.name = name;
		longestFail.begin = p.end;
        return longestFail;
    }

    ParseTree or(string input)
    {
        return .or!(rules)(ParseTree("",false,[],input));
    }

    string or(GetName g)
    {
        return name;
    }
}

unittest // 'or' unit test
{
    alias charRange!('a','b') ab;
    alias charRange!('c','d') cd;

    alias or!(ab) abOr;
    alias or!(ab,cd) abOrcd;

    assert(getName!(ab)() == "charRange!('a','b')");
    assert(getName!(cd)() == "charRange!('c','d')");

    ParseTree input = ParseTree("",false,[], "abcdefghi");

    ParseTree result = abOr(input);

    assert(result.name == "or!(charRange!('a','b'))", "or name test.");
    assert(result.successful, "or!([a-b]) parses 'abcdefghi'");
    assert(result.matches == ["a"], "or!([a-b]) matches 'a' at the beginning of 'abcdefghi'");
    assert(result.end == input.end+1, "or!([a-b]) advances the index by 'a' size (1).");
    assert(result.children == [ab(input)], "or!([a-b]) has one child: the one created by '[a-b]'.");

    result = abOrcd(input);

    assert(result.name == "or!(charRange!('a','b'), charRange!('c','d'))", "or name test.");
    assert(result.successful, "or!([a-b],[c-d]) parses 'abcdefghi'");
    assert(result.matches == ["a"], "or!([a-b],[c-d]) matches 'a' at the beginning of 'abcdefghi'");
    assert(result.end == input.end+1, "or!([a-b],[c-d]) advances the index by 1 position.");

    assert(result.children == [ab(input)], "or!([a-b],[c-d]) has one child, created by [a-b].");

    input.input = "cdefghi";

    result = abOrcd(input);

    assert(result.name == "or!(charRange!('a','b'), charRange!('c','d'))", "or name test.");
    assert(result.successful, "or!([a-b],[c-d]) parses 'cdefghi'");
    assert(result.matches == ["c"], "or!([a-b],[c-d]) matches 'c' at the beginning of 'cdefghi'");
    assert(result.end == input.end+1, "or!([a-b],[c-d]) advances the index by 1 position.");

    assert(result.children == [cd(input)], "or!([a-b],[c-d]) has one child, created by [c-d].");

    input.input = "_abcdefghi";

    result = abOrcd(input);

    assert(!result.successful, "or!([a-b],[c-d]) fails on '_abcdefghi'");
    assert(result.end == input.end+0, "or!([a-b],[c-d]) does not advance the index.");
    assert(result.matches ==
           [ "a char between 'a' and 'b' (charRange!('a','b')) or a char between 'c' and 'd' (charRange!('c','d'))"]
                             , "or!([a-b],[c-d]) error message. |" ~ result.matches[0]~ "|");

    input.input = "";

    result = abOrcd(input);

    assert(!result.successful, "or!([a-b],[c-d]) fails on and empty input");
    assert(result.end == input.end+0, "or!([a-b],[c-d]) does not advance the index.");
    assert(result.matches ==
    [ "a char between 'a' and 'b' (charRange!('a','b')) or a char between 'c' and 'd' (charRange!('c','d'))"]
                             , "or!([a-b],[c-d]) error message.");
}


/**
Compile-time switch trie from Brian Schott
*/
class Trie(V) : TrieNode!(V)
{
	/**
	 * Adds the given value to the trie with the given key
	 */
	void add(string key, V value) pure
	{
		TrieNode!(V) current = this;
		foreach(dchar keyPart; key)
		{
			if ((keyPart in current.children) is null)
			{
				auto node = new TrieNode!(V);
				current.children[keyPart] = node;
				current = node;
			}
			else
				current = current.children[keyPart];
		}
		current.value = value;
	}
}

class TrieNode(V)
{
	V value;
	TrieNode!(V)[dchar] children;
}

string printCaseStatements(V)(TrieNode!(V) node, string indentString)
{
	string s = "";
	string idnt = indentString;

	void incIndent() { idnt ~= "  "; }
	void decIndent() { idnt = idnt[2..$]; }

	void put(string k) { s ~= idnt ~ k; }
	void append(string k) { s ~= k;}

	foreach(dchar k, TrieNode!(V) v; node.children)
	{
		put("case '");
		switch(k)
		{
            case '\n': append("\\n"); break;
            case '\t': append("\\t"); break;
            case 92:   append("\\");  break;
            default:   append(k.to!string);
		}
		append("':\n");
		incIndent();

		put("temp.end++;\n");
		if (v.children.length > 0)
		{
			put("if (temp.end >= temp.input.length)\n");
			put("{\n");
			incIndent();

			if (node.children[k].value.length != 0)
                put("return ParseTree(name, true, [`" ~ node.children[k].value ~ "`], temp.input, p.end, temp.end)");
            else
                put("return ParseTree(name, false, [failString], p.input, p.end, p.end)");

			append(";\n");
			decIndent();

			put("}\n");
			put("switch (temp.input[temp.end])\n");
			put("{\n");

			incIndent();
			append(printCaseStatements(v, idnt));

			put("default:\n");
			incIndent();
			if (v.value.length != 0)
                put("return ParseTree(name, true, [`" ~ v.value ~ "`], temp.input, p.end, temp.end)");
            else
                put("return ParseTree(name, false, [failString], p.input, p.end, p.end)");
			append(";\n");
			decIndent();
			decIndent();
			put("}\n");
		}
		else
		{
			if (v.value.length != 0)
                put("return ParseTree(name, true, [`" ~ v.value ~ "`], temp.input, p.end, temp.end)");
            else
                put("return ParseTree(name, false, [failString], p.input, p.end, p.end)");
			append(";\n");
		}
	}
	return s;
}

string generateCaseTrie(string[] args ...)
{
	auto t = new Trie!(string);
	foreach(arg; args)
	{
		t.add(arg, arg);
	}
	return printCaseStatements(t, "");
}

/**
or special case for literal list ("abstract"/"alias"/...)
*/
template keywords(kws...) if (kws.length > 0)
{
    string ctfeGetNameKeywords()
    {
        string name= "keywords!(";
        foreach(i,kw;kws)
            name ~= "\"" ~ kw ~ "\""~ (i < kws.length -1 ? ", " : "");
        name ~= ")";
        return name;
    }

    string ctfeConcatKeywords()
    {
        string s = "[";
        foreach(i, k; kws)
        {
            s ~= "\"" ~ k ~ "\"";
            if (i < kws.length - 1)
                s ~= ", ";
        }
        return s ~= "]";
    }

    enum name = ctfeGetNameKeywords();
    enum failString = "one among " ~ ctfeConcatKeywords();

    ParseTree keywords(ParseTree p)
    {
        string keywordCode(string[] keywords)
        {
            string result;
            foreach(kw; keywords)
                result ~= "if (p.end+"~to!string(kw.length) ~ " <= p.input.length "
                    ~" && p.input[p.end..p.end+"~to!string(kw.length)~"]==\""
                    ~kw~"\") return ParseTree(`"
                    ~name~"`,true,[\""~kw~"\"],p.input,p.end,p.end+"
                    ~to!string(kw.length)~");\n";

            result ~= "return ParseTree(`"~name~"`,false,[`" ~ failString ~ "`],p.input,p.end,p.end);";

            return result;
        }

        static if (KEYWORDS == IFCHAIN)
        {
            mixin(keywordCode([kws]));
        }
        else static if (KEYWORDS == TRIE)
        {
            auto temp = p;
            if (p.end < p.input.length) // is this conditional required?
            {
                switch(p.input[p.end])
                {
                    mixin(generateCaseTrie([kws]));
                    mixin("default: return ParseTree(`"~name~"`,false,[`" ~ failString ~ "`],p.input,p.end,p.end);");
                }
            }
            else
            {
                mixin("return ParseTree(`"~name~"`,false,[`" ~ failString ~ "`],p.input,p.end,p.end);");
            }
        }
    }

    ParseTree keywords(string input)
    {
        return .keywords!(kws)(ParseTree("",false,[],input));
    }

    string keywords(GetName g)
    {
        return name;
    }
}

unittest
{
    alias keywords!("abc","de","f") kw;

    assert(getName!(kw)() == `keywords!("abc", "de", "f")`);

    ParseTree input = ParseTree("",false,[],"abcd");

    ParseTree result = kw(input);

    assert(result.name == `keywords!("abc", "de", "f")`, "keywords name test.");
    assert(result.successful, "keywords success on `abcd`");
    assert(result.matches == ["abc"], "keywords matches `abc` on `abcd`");
    assert(result.end == input.end+3, "keywords advances the index by 3 positions.");
    assert(result.children is null, "No children for `keywords`.");

    input.input = "def";

    result = kw(input);

    assert(result.successful, "keywords success on `def`");
    assert(result.matches == ["de"], "keywords matches `de` on `def`");
    assert(result.end == input.end+2, "keywords advances the index by 2 positions.");
    assert(result.children is null, "No children for `keywords`.");


    input.input = "ab_def";

    result = kw(input);

    assert(!result.successful, "keywords fails on `ab_def`.");
    assert(result.matches == [`one among ["abc", "de", "f"]`], "keywords error message." ~ result.matches[0]);
    assert(result.end == input.end, "keywords does not advance the index.");
    assert(result.children is null, "No children for `keywords`.");

    input.input = "";

    result = kw(input);

    assert(!result.successful, "keywords fails on an empty input.");
    assert(result.matches == [`one among ["abc", "de", "f"]`], "keywords error message.");
    assert(result.end == input.end, "keywords does not advance the index.");
    assert(result.children is null, "No children for `keywords`.");
}


/**
Tries to match subrule 'r' zero or more times. It always succeeds, since if 'r' fails
from the very beginning, it matched 'r' zero times...

Its matches are those of its subrules (they might be different for each match) and its
children are all the parse trees returned by the successive application of 'r'.

----
alias zeroOrMore!(or!(literal!"abc", literal!"d")) rule; // in PEG-speak:  '("abc" / "d")*'
ParseTree input = ParseTree("",false,[], "abcdabce");

ParseTree result = rule(input);

assert(result.successful);
assert(result.matches == ["abc", "d", "abc"]);
assert(result.end == 7); // matched "abcdabce"[0..7] => "abcdabc". "e" at the end is not part of the parse tree.
assert(result.children.length == 3);
writeln(result);
/+
writes:
zeroOrMore  [0, 7]["abc", "d", "abc"]
 +-or  [0, 3]["abc"]
 |  +-literal(abc)  [0, 3]["abc"]
 +-or  [3, 4]["d"]
 |  +-literal(d)  [3, 4]["d"]
 +-or  [4, 7]["abc"]
    +-literal(abc)  [4, 7]["abc"]
+/
----

So we know the first child used the 'literal!"abc"' sub-rule and matched input[0..3].
The second matched input[3..4] and the third input[4..7].

----
input = ParseTree("",false,[], "efgh");
result = rule(input);
assert(result.successful); // succeed, even though all patterns failed.
assert(result.children.length == 0);
----
*/
template zeroOrMore(alias r)
{
    enum name = "zeroOrMore!(" ~ getName!(r) ~ ")";

    ParseTree zeroOrMore(ParseTree p)
    {
        auto result = ParseTree(name, true, [], p.input, p.end, p.end);
        auto temp = r(result);
        while(temp.successful
            && temp.begin < temp.end)  // To avoid infinite loops on epsilon-matching rules
        {
            result.matches ~= temp.matches;
            result.children ~= temp;
            result.end = temp.end;
            temp = r(result);
        }
        result.successful = true;
        return result;
    }

    ParseTree zeroOrMore(string input)
    {
        return .zeroOrMore!(r)(ParseTree("",false,[],input));
    }

    string zeroOrMore(GetName g)
    {
        return name;
    }
}

unittest // 'zeroOrMore' unit test
{
    alias literal!"a" a;
    alias literal!"abc" abc;
    alias charRange!('a','z') az;

    alias zeroOrMore!(a) as;
    alias zeroOrMore!(abc) abcs;
    alias zeroOrMore!(az) azs;

    assert(getName!(as)() == `zeroOrMore!(literal!("a"))`);
    assert(getName!(abcs)() == `zeroOrMore!(literal!("abc"))`);
    assert(getName!(azs)() == `zeroOrMore!(charRange!('a','z'))`);

    assert(as("").successful);
    assert(as("a").successful);
    assert(as("aa").successful);
    assert(as("aaa").successful);
    assert(as("aaaaaaaaaaaaaaaaaaaaaaaaaaaaaaaaaaaaaaaaaa").successful);
    assert(as("b").successful);

    ParseTree result = as("aaa");

    assert(result.name == `zeroOrMore!(literal!("a"))`);
    assert(result.successful);
    assert(result.matches == ["a","a","a"]);
    assert(result.begin == 0);
    assert(result.end == 3);
    assert(result.children.length == 3);
    assert(result.children == [ a("aaa"), a(a("aaa")), a(a(a("aaa")))]);

    assert(abcs("").successful);
    assert(abcs("abc").successful);
    assert(abcs("abcabc").successful);
    assert(abcs("abcabcabc").successful);
    assert(abcs("abcabcabcabcabcabcabcabcabcabcabcabcabcabcabc").successful);
    assert(abcs("ab").successful);

    result = abcs("abcabcabc");

    assert(result.name == `zeroOrMore!(literal!("abc"))`);
    assert(result.successful);
    assert(result.matches == ["abc","abc","abc"]);
    assert(result.begin == 0);
    assert(result.end == 3*3);
    assert(result.children.length == 3);
    assert(result.children == [ abc("abcabcabc"), abc(abc("abcabcabc")), abc(abc(abc("abcabcabc")))]);

    assert(azs("").successful);
    assert(azs("a").successful);
    assert(azs("abc").successful);
    assert(azs("abcdefghijklmnoqrstuvwxyz").successful);
    assert(azs("abcdefghijklmnoqrstuvwxyz   1234567890").successful);

    result = azs("abc");

    assert(result.name == `zeroOrMore!(charRange!('a','z'))`);
    assert(result.successful);
    assert(result.matches == ["a","b","c"]);
    assert(result.begin == 0);
    assert(result.end == 3);
    assert(result.children.length == 3);
    assert(result.children == [ az("abc"), az(az("abc")), az(az(az("abc")))]);
}

/**
Tries to match subrule 'r' one or more times. If 'r' fails
from the very beginning, it fails and else succeeds.

Its matches are those of its subrules (they might be different for each match) and its
children are all the parse trees returned by the successive application of 'r'.

----
alias oneOrMore!(or!(literal!"abc", literal!"d")) rule; // in PEG-speak:  '("abc" / "d")*'
ParseTree input = ParseTree("",false,[], "abcdabce");

ParseTree result = rule(input);

assert(result.successful);
assert(result.matches == ["abc", "d", "abc"]);
assert(result.end == 7); // matched "abcdabce"[0..7] => "abcdabc". "e" at the end is not part of the parse tree.
assert(result.children.length == 3);
writeln(result);
/+
writes:
oneOrMore  [0, 7]["abc", "d", "abc"]
 +-or  [0, 3]["abc"]
 |  +-literal(abc)  [0, 3]["abc"]
 +-or  [3, 4]["d"]
 |  +-literal(d)  [3, 4]["d"]
 +-or  [4, 7]["abc"]
    +-literal(abc)  [4, 7]["abc"]
+/
----

So we know the first child used the 'literal!"abc"' sub-rule and matched input[0..3].
The second matched input[3..4] and the third input[4..7].

----
input = ParseTree("",false,[], "efgh");
result = rule(input);
assert(!result.successful); // fails, since it failed on the first try.
----
*/
template oneOrMore(alias r)
{
    enum name = "oneOrMore!(" ~ getName!(r) ~ ")";

    ParseTree oneOrMore(ParseTree p)
    {
        auto result = ParseTree(name, false, [], p.input, p.end, p.end);
        auto temp = r(result);

        if (!temp.successful)
        {
            result.matches = temp.matches;
            result.children = [temp];
            result.end = temp.end;
        }
        else
        {
            while(temp.successful
                && temp.begin < temp.end) // To avoid infinite loops on epsilon-matching rules
            {
                result.matches ~= temp.matches;
                result.children ~= temp;
                result.end = temp.end;
                temp = r(result);
            }
            result.successful = true;
        }
        return result;
    }

    ParseTree oneOrMore(string input)
    {
        return .oneOrMore!(r)(ParseTree("",false,[],input));
    }

    string oneOrMore(GetName g)
    {
        return name;
    }
}

unittest // 'oneOrMore' unit test
{
    alias literal!"a" a;
    alias literal!"abc" abc;
    alias charRange!('a','z') az;

    alias oneOrMore!(a) as;
    alias oneOrMore!(abc) abcs;
    alias oneOrMore!(az) azs;

    assert(getName!(as)() == `oneOrMore!(literal!("a"))`);
    assert(getName!(abcs)() == `oneOrMore!(literal!("abc"))`);
    assert(getName!(azs)() == `oneOrMore!(charRange!('a','z'))`);

    assert(!as("").successful);
    assert(as("a").successful);
    assert(as("aa").successful);
    assert(as("aaa").successful);
    assert(as("aaaaaaaaaaaaaaaaaaaaaaaaaaaaaaaaaaaaaaaaaa").successful);
    assert(!as("b").successful);

    ParseTree result = as("aaa");

    assert(result.name == `oneOrMore!(literal!("a"))`);
    assert(result.successful);
    assert(result.matches == ["a","a","a"]);
    assert(result.begin == 0);
    assert(result.end == 3);
    assert(result.children.length == 3);
    assert(result.children == [ a("aaa"), a(a("aaa")), a(a(a("aaa")))]);

    assert(!abcs("").successful);
    assert(abcs("abc").successful);
    assert(abcs("abcabc").successful);
    assert(abcs("abcabcabc").successful);
    assert(abcs("abcabcabcabcabcabcabcabcabcabcabcabcabcabcabc").successful);
    assert(!abcs("ab").successful);

    result = abcs("abcabcabc");

    assert(result.name == `oneOrMore!(literal!("abc"))`);
    assert(result.successful);
    assert(result.matches == ["abc","abc","abc"]);
    assert(result.begin == 0);
    assert(result.end == 3*3);
    assert(result.children.length == 3);
    assert(result.children == [ abc("abcabcabc"), abc(abc("abcabcabc")), abc(abc(abc("abcabcabc")))]);

    assert(!azs("").successful);
    assert(azs("a").successful);
    assert(azs("abc").successful);
    assert(azs("abcdefghijklmnoqrstuvwxyz").successful);
    assert(azs("abcdefghijklmnoqrstuvwxyz   1234567890").successful);
    assert(!azs(".").successful);

    result = azs("abc");

    assert(result.name == `oneOrMore!(charRange!('a','z'))`);
    assert(result.successful);
    assert(result.matches == ["a","b","c"]);
    assert(result.begin == 0);
    assert(result.end == 3);
    assert(result.children.length == 3);
    assert(result.children == [ az("abc"), az(az("abc")), az(az(az("abc")))]);
}

/**
Given a subrule 'r', represents the expression 'r?'. It tries to match 'r' and if this matches
successfully, it returns this match. If 'r' failed, 'r?' is still a success, but without any child nor match.

----
alias option!(literal!"abc") rule; // Aka '"abc"?'
ParseTree input = ParseTree("",false,[],"abcd");

ParseTree result = rule(input);
assert(result.successful);
assert(result.matches == ["abc"]);
assert(result.children.length == 1);
assert(result.children[0] == literal!"abc"(input));
----
*/
template option(alias r)
{
    enum name = "option!(" ~ getName!(r) ~ ")";

    ParseTree option(ParseTree p)
    {
        auto result = r(p);
        if (result.successful)
            return ParseTree(name, true, result.matches, result.input, result.begin, result.end, [result]);
        else
            return ParseTree(name, true, [], p.input, p.end, p.end, null);
    }

    ParseTree option(string input)
    {
        return .option!(r)(ParseTree("",false,[],input));
    }

    string option(GetName g)
    {
        return name;
    }
}

unittest // 'option' unit test
{
    alias literal!"a" a;
    alias literal!"abc" abc;

    alias option!(a) a_;
    alias option!(abc) abc_;

    assert(getName!(a_)() == `option!(literal!("a"))`);
    assert(getName!(abc_)() == `option!(literal!("abc"))`);

    assert(a_("").successful);
    assert(a_("a").successful);
    assert(a_("aa").successful);
    assert(a_("b").successful);

    ParseTree result = a_("a");

    assert(result.name == `option!(literal!("a"))`);
    assert(result.successful);
    assert(result.matches == ["a"]);
    assert(result.begin == 0);
    assert(result.end == 1);
    assert(result.children.length == 1);
    assert(result.children == [ a("a")]);

    result = a_("");

    assert(result.name == `option!(literal!("a"))`);
    assert(result.successful);
    assert(result.matches is null);
    assert(result.begin == 0);
    assert(result.end == 0);
    assert(result.children.length == 0);


    assert(abc_("").successful);
    assert(abc_("abc").successful);
    assert(abc_("abcabc").successful);
    assert(abc_("ab").successful);

    result = abc_("abcdef");

    assert(result.name == `option!(literal!("abc"))`);
    assert(result.successful);
    assert(result.matches == ["abc"]);
    assert(result.begin == 0);
    assert(result.end == 3);
    assert(result.children.length == 1);
    assert(result.children == [ abc("abcdef")]);

    result = abc_("def");

    assert(result.name == `option!(literal!("abc"))`);
    assert(result.successful);
    assert(result.matches is null);
    assert(result.begin == 0);
    assert(result.end == 0);
    assert(result.children.length == 0);
}

/**
Tries 'r' on the input. If it succeeds, the rule also succeeds, without consuming any input.
If 'r' fails, then posLookahead!r also fails. Low-level implementation of '&r'.
*/
template posLookahead(alias r)
{
    enum name = "posLookahead!(" ~ getName!(r) ~ ")";

    ParseTree posLookahead(ParseTree p)
    {
        auto temp = r(p);
        if (temp.successful)
            return ParseTree(name, temp.successful, [], p.input, p.end, p.end);
        else
            return ParseTree(name, temp.successful, [temp.matches[$-1]], p.input, p.end, p.end);
    }

    ParseTree posLookahead(string input)
    {
        return .posLookahead!(r)(ParseTree("",false,[],input));
    }

    string posLookahead(GetName g)
    {
        return name;
    }
}

unittest // 'posLookahead' unit test
{
    alias literal!"a" a;
    alias literal!"abc" abc;

    alias posLookahead!(a) a_;
    alias posLookahead!(abc) abc_;

    assert(getName!(a_)() == `posLookahead!(literal!("a"))`);
    assert(getName!(abc_)() == `posLookahead!(literal!("abc"))`);

    assert(!a_("").successful);
    assert(a_("a").successful);
    assert(a_("aa").successful);
    assert(!a_("b").successful);

    ParseTree result = a_("a");

    assert(result.name == `posLookahead!(literal!("a"))`);
    assert(result.successful);
    assert(result.matches is null);
    assert(result.begin == 0);
    assert(result.end == 0);
    assert(result.children.length == 0);

    result = a_("");

    assert(result.name == `posLookahead!(literal!("a"))`);
    assert(!result.successful);
    assert(result.matches == [`"a"`], "posLookahead error message.");
    assert(result.begin == 0);
    assert(result.end == 0);
    assert(result.children.length == 0);

    assert(!abc_("").successful);
    assert(abc_("abc").successful);
    assert(abc_("abcabc").successful);
    assert(!abc_("ab").successful);

    result = abc_("abcdef");

    assert(result.name == `posLookahead!(literal!("abc"))`);
    assert(result.successful);
    assert(result.matches is null);
    assert(result.begin == 0);
    assert(result.end == 0);
    assert(result.children.length == 0);

    result = abc_("def");

    assert(result.name == `posLookahead!(literal!("abc"))`);
    assert(!result.successful);
    assert(result.matches == [`"abc"`], "posLookahead error message.");
    assert(result.begin == 0);
    assert(result.end == 0);
    assert(result.children.length == 0);
}

/**
Tries 'r' on the input. If it fails, the rule succeeds, without consuming any input.
If 'r' succeeds, then negLookahead!r fails. Low-level implementation of '!r'.
*/
template negLookahead(alias r)
{
    enum name = "negLookahead!(" ~ getName!(r) ~ ")";

    ParseTree negLookahead(ParseTree p)
    {
        auto temp = r(p);
        if (temp.successful)
            return ParseTree(name, false, ["anything but \"" ~ p.input[temp.begin..temp.end] ~ "\""], p.input, p.end, p.end);
        else
            return ParseTree(name, true, [], p.input, p.end, p.end);
    }

    ParseTree negLookahead(string input)
    {
        return .negLookahead!(r)(ParseTree("",false,[],input));
    }

    string negLookahead(GetName g)
    {
        return name;
    }
}

unittest // 'negLookahead' unit test
{
    alias literal!"a" a;
    alias literal!"abc" abc;

    alias negLookahead!(a) a_;
    alias negLookahead!(abc) abc_;

    assert(getName!(a_)() == `negLookahead!(literal!("a"))`);
    assert(getName!(abc_)() == `negLookahead!(literal!("abc"))`);

    assert(a_("").successful);
    assert(!a_("a").successful);
    assert(!a_("aa").successful);
    assert(a_("b").successful);

    ParseTree result = a_("a");

    assert(result.name == `negLookahead!(literal!("a"))`);
    assert(!result.successful);
    assert(result.matches == [`anything but "a"`]);
    assert(result.begin == 0);
    assert(result.end == 0);
    assert(result.children.length == 0);

    result = a_("");

    assert(result.name == `negLookahead!(literal!("a"))`);
    assert(result.successful);
    assert(result.matches is null);
    assert(result.begin == 0);
    assert(result.end == 0);
    assert(result.children.length == 0);

    assert(abc_("").successful);
    assert(!abc_("abc").successful);
    assert(!abc_("abcabc").successful);
    assert(abc_("ab").successful);

    result = abc_("abcdef");

    assert(result.name == `negLookahead!(literal!("abc"))`);
    assert(!result.successful);
    assert(result.matches == [`anything but "abc"`]);
    assert(result.begin == 0);
    assert(result.end == 0);
    assert(result.children.length == 0);

    result = abc_("def");

    assert(result.name == `negLookahead!(literal!("abc"))`);
    assert(result.successful);
    assert(result.matches is null);
    assert(result.begin == 0);
    assert(result.end == 0);
    assert(result.children.length == 0);
}

/**
Internal helper template, to get a parse tree node with a name. For example, given:
----
alias or!(literal!("abc"), charRange!('0','9')) myRule;
----

myRule gives nodes named "or", since its the parent rule. If you want nodes to be named "myRule":

----
alias named!(
             or!(literal!("abc"), charRange!('0','9')),
             "myRule"
            ) myRule;
----
*/
template named(alias r, string name)
{
    ParseTree named(ParseTree p)
    {
        ParseTree result = r(p);
        result.name = name;
        return result;
    }

    ParseTree named(string input)
    {
        return .named!(r,name)(ParseTree("",false,[],input));
    }

    string named(GetName g)
    {
        return name;
    }
}

unittest // 'named' unit test
{
    alias or!(literal!("abc"), charRange!('0','9')) rule;
    alias named!(rule, "myRule") myRule;

    assert(getName!(rule)() == `or!(literal!("abc"), charRange!('0','9'))`);
    assert(getName!(myRule)() == "myRule");

    // Equality on success (except for the name)
    ParseTree result = rule("abc0");
    ParseTree myResult = myRule("abc0");

    assert(myResult.successful == result.successful);
    assert(myResult.name == "myRule");
    assert(myResult.matches == result.matches);
    assert(myResult.begin == result.begin);
    assert(myResult.end == result.end);
    assert(myResult.children == result.children);

    // Equality on failure (except for the name)
    result = rule("_abc");
    myResult = myRule("_abc");

    assert(myResult.successful == result.successful);
    assert(myResult.name == "myRule");
    assert(myResult.matches == result.matches);
    assert(myResult.begin == result.begin);
    assert(myResult.end == result.end);
    assert(myResult.children == result.children);
}

/**
Low-level representation for the expression 'r {act}'. That is, it applies rule 'r'
on the input and then calls 'act' on the resulting ParseTree.
*/
template action(alias r, alias act)
{
    ParseTree action(ParseTree p)
    {
        return act(r(p));
    }

    ParseTree action(string input)
    {
        return .action!(r,act)(ParseTree("",false,[],input));
    }

    string action(GetName g)
    {
        enum name = "action!("~ getName!(r)() ~ ", " ~ __traits(identifier, act) ~ ")";;
        return name;
    }
}

unittest // 'action' unit test
{
    ParseTree foo(ParseTree p)
    {
        p.matches ~= p.matches; // doubling matches
        return p;
    }

    alias literal!("abc") abc;

    alias action!(abc, foo) abcfoo;

    assert(getName!(abcfoo) == `action!(literal!("abc"), foo)`);

    ParseTree result = abcfoo("abc");
    ParseTree reference = abc("abc");

    assert(result.successful == reference.successful);
    assert(result.successful);
    assert(result.matches == reference.matches ~ reference.matches);
    assert(result.begin == reference.begin);
    assert(result.end == reference.end);
    assert(result.children == reference.children);

    // On failure
    result = abcfoo("_abc");
    reference = abc("_abc");

    assert(result.successful == reference.successful);
    assert(!result.successful);
    assert(result.matches == reference.matches ~ reference.matches);
    assert(result.begin == reference.begin);
    assert(result.end == reference.end);
    assert(result.children == reference.children);
}

/**
Concatenates a ParseTree's matches as one match and discards its children. Equivalent to the expression '~r'.
*/
template fuse(alias r)
{
    ParseTree fuse(ParseTree p)
    {
        p = r(p);
        if(p.successful)
        {
            if (p.matches !is null)
            {
                p.matches[0] = std.array.join(p.matches);
                p.matches = p.matches[0..1];
            }

            p.children = null; // also discard children
        }
        return p;
    }

    ParseTree fuse(string input)
    {
        return .fuse!(r)(ParseTree("",false,[],input));
    }

    string fuse(GetName g)
    {
        enum name = "fuse!(" ~ getName!(r)() ~ ")";;
        return name;
    }
}

unittest // 'fuse' unit test
{
    alias oneOrMore!(literal!("abc")) abcs;

    alias fuse!(abcs) f;

    assert(getName!(f) == `fuse!(oneOrMore!(literal!("abc")))`);

    ParseTree result = f("abcabcabc");
    ParseTree reference = abcs("abcabcabc");

    assert(result.successful == reference.successful);
    assert(result.successful);
    assert(reference.matches == ["abc", "abc", "abc"]);
    assert(result.matches == ["abcabcabc"]);
    assert(result.begin == reference.begin);
    assert(result.end == reference.end);
    assert(result.children is null);

    // On failure
    result = f("_abc");
    reference = abcs("_abc");

    assert(result.successful == reference.successful);
    assert(!result.successful);
    assert(result.matches == reference.matches);
    assert(result.begin == reference.begin);
    assert(result.end == reference.end);
    assert(result.children == reference.children);

    alias discard!(literal!("abc")) dabc;
    alias fuse!(dabc) f2;

    result = f2("abcabc");
    reference = dabc("abcabc");

    assert(result.successful);
    assert(result.matches is null);
    assert(result.begin == reference.begin);
    assert(result.end == reference.end);
    assert(result.children == reference.children);
}

/**
Calls 'r' on the input and then discards its children nodes.
*/
template discardChildren(alias r)
{
    ParseTree discardChildren(ParseTree p)
    {
        p = r(p);
        p.children = null;
        return p;
    }

    ParseTree discardChildren(string input)
    {
        return .discardChildren!(r)(ParseTree("",false,[],input));
    }

    string discardChildren(GetName g)
    {
        enum name = "discardChildren!(" ~ getName!(r)() ~ ")";;
        return name;
    }
}

/**
Calls 'r' on the input and then discards its matches.
*/
template discardMatches(alias r)
{
    ParseTree discardMatches(ParseTree p)
    {
        p = r(p);
        if (p.successful)
            p.matches = null;
        return p;
    }

    ParseTree discardMatches(string input)
    {
        return .discardMatches!(r)(ParseTree("",false,[],input));
    }

    string discardMatches(GetName g)
    {
        enum name = "discardMatches!(" ~ getName!(r)() ~ ")";;
        return name;
    }
}

/**
Calls 'r' on the input and then discard everything 'r' returned: no children, no match and index
put at the end of the match. It's the low-level engine behind ':r'.
*/
template discard(alias r)
{
    ParseTree discard(ParseTree p)
    {
        ParseTree result = r(p);
        result.name = "discard";
        result.begin = result.end;
        result.children = null;
        if (result.successful)
            result.matches = null;//to keep error messages, if any

        return result;
    }

    ParseTree discard(string input)
    {
        return .discard!(r)(ParseTree("",false,[],input));
    }

    string discard(GetName g)
    {
        return "discard";
    }
}

unittest // 'discard' unit test
{
    alias literal!"abc" abc;
    alias oneOrMore!abc abcs;
    alias discard!(literal!("abc")) dabc;
    alias discard!(oneOrMore!(literal!("abc")))dabcs;

    ParseTree reference = abc("abc");
    ParseTree result =dabc("abc");

    assert(result.successful == reference.successful);
    assert(result.successful);
    assert(result.name =="discard");
    assert(result.matches is null);
    assert(result.begin == result.end);
    assert(result.end == reference.end);
    assert(result.children is null);

    reference = abcs("abcabcabc");
    result = dabcs("abcabcabc");

    assert(result.successful == reference.successful);
    assert(result.successful);
    assert(result.name =="discard");
    assert(result.matches is null);
    assert(result.begin == result.end);
    assert(result.end == reference.end);
    assert(result.children is null);

    // On failure
    reference = abcs("");
    result = dabcs("");

    assert(result.successful == reference.successful);
    assert(!result.successful);
    assert(result.name == "discard");
    assert(result.matches == [`"abc"`], "discard error message.");
    assert(result.begin == result.end);
    assert(result.end == reference.end);
    assert(result.children is null);

    // Action on 'and'
    alias and!(abc,dabc,abc) discardMiddle;

    result = discardMiddle("abcabcabc");
    assert(result.successful);
    assert(result.matches == ["abc", "abc"]);
    assert(result.begin == 0);
    assert(result.end == 3*3);
    assert(result.children.length == 2);
    assert(result.children == [abc("abcabcabc"), abc(abc(abc("abcabcabc")))]);
}

/**
Calls 'r' on the input and then discards everything 'r' did, except its matches (so that
they propagate upwards). Equivalent to ';r'.
*/
template drop(alias r)
{
    ParseTree drop(ParseTree p)
    {
        ParseTree result = r(p);
        result.begin = result.end;
        result.children = null;
        if (result.successful)
            result.name = "drop";
        return result;
    }

    ParseTree drop(string input)
    {
        return .drop!(r)(ParseTree("",false,[],input));
    }

    string drop(GetName g)
    {
        return "drop";
    }
}

unittest // 'drop' unit test
{
    alias literal!"abc" abc;
    alias oneOrMore!abc abcs;
    alias drop!(literal!("abc")) dabc;
    alias drop!(oneOrMore!(literal!("abc")))dabcs;

    ParseTree reference = abc("abc");
    ParseTree result =dabc("abc");

    assert(result.successful == reference.successful);
    assert(result.successful);
    assert(result.name == "drop");
    assert(result.matches == reference.matches);
    assert(result.begin == result.end);
    assert(result.end == reference.end);
    assert(result.children is null);

    reference = abcs("abcabcabc");
    result = dabcs("abcabcabc");

    assert(result.successful == reference.successful);
    assert(result.successful);
    assert(result.name == "drop");
    assert(result.matches == reference.matches);
    assert(result.begin == result.end);
    assert(result.end == reference.end);
    assert(result.children is null);

    // On failure
    reference = abcs("");
    result = dabcs("");

    assert(result.successful == reference.successful);
    assert(!result.successful);
    assert(result.name == reference.name);
    assert(result.matches == [`"abc"`], "'drop' error message.");
    assert(result.begin == result.end);
    assert(result.end == reference.end);
    assert(result.children is null);

    // Action on 'and'
    alias and!(abc,dabc,abc) discardMiddle;

    result = discardMiddle("abcabcabc");
    assert(result.successful);
    assert(result.matches == ["abc", "abc", "abc"], "3 matches.");
    assert(result.begin == 0);
    assert(result.end == 3*3);
    assert(result.children.length == 2, "but only 2 children.");
    assert(result.children == [abc("abcabcabc"), abc(abc(abc("abcabcabc")))]);
}

/**
Makes r disappear in a sequence, letting its children take its place. It's equivalent
to the '%' operator. Given A <- B %C D and C <- E F, a successful parse for A will
generate a three with four children: B, E, F and D parse trees.
*/
template propagate(alias r)
{
    ParseTree propagate(ParseTree p)
    {
        ParseTree result = r(p);
        if (result.successful)
            result.name = "propagate";
        return result;
    }

    ParseTree propagate(string input)
    {
        return .propagate!(r)(ParseTree("",false,[],input));
    }

    string propagate(GetName g)
    {
        return "propagate";
    }
}

/**
Makes 'r's result be kept when it would be discarded by the tree-decimation done by a grammar.
Equivalent to '^r'.
*/
template keep(alias r)
{
    ParseTree keep(ParseTree p)
    {
        ParseTree result = r(p);
        if (result.successful)
        {
            result.children = [result];
            result.name = "keep";
        }
        return result;
    }

    ParseTree keep(string input)
    {
        return .keep!(r)(ParseTree("",false,[],input));
    }

    string keep(GetName g)
    {
        return "keep";
    }
}

unittest // 'keep' unit test
{
    // Grammar mimicry
    struct KeepTest
    {
        static bool isRule(string s)
        {
            if (s == "A" || s == "KA")
                return true;
            else
                return false;
        }

        mixin decimateTree;

        // Equivalent to A <- 'a' 'b'
        static ParseTree A(string s)
        {
            return decimateTree(named!(and!(literal!"a", literal!"b"), "A")(s));
        }

        // Here we use keep to protect 'b'
        // Equivalent to KA <- 'a' ^'b'
        static ParseTree KA(string s)
        {
            return decimateTree(named!(and!(literal!"a", keep!(literal!"b")), "KA")(s));
        }
    }

    ParseTree reference = KeepTest.A("abc");
    ParseTree result = KeepTest.KA("abc");

    assert(result.successful == reference.successful);
    assert(result.matches == reference.matches);
    assert(result.matches == ["a","b"]);
    assert(result.begin == reference.begin);
    assert(result.end == reference.end);
    assert(reference.children.length == 0);
    assert(result.children.length == 1);
    assert(result.children == [literal!("b")(literal!("a")("abc"))], "'b' node was kept.");
}

/* pre-defined rules */

alias named!(or!(literal!"\r\n", literal!"\n", literal!"\r"), "endOfLine") endOfLine; /// predefined end-of-line parser
alias endOfLine eol; /// helper alias.

alias or!(literal!(" "), literal!("\t")) space; /// predefined space-recognizing parser (space or tabulation).
alias named!(literal!"\t", "tab") tab; /// A parser recognizing \t (tabulation)
alias named!(fuse!(discardChildren!(oneOrMore!space)),
             "spaces") spaces; /// aka '~space+'
alias or!(space, endOfLine) blank; /// Any blank char (spaces or end of line).
alias named!(fuse!(discardChildren!(oneOrMore!blank)),
             "spacing") spacing; /// The basic space-management parser: fuse one or more blank spaces.

alias charRange!('0', '9') digit; /// Decimal digit: [0-9]
alias named!(fuse!(discardChildren!(oneOrMore!digit)), "digits") digits; /// [0-9]+

alias or!(charRange!('0','9'), charRange!('a','f'), charRange!('A', 'F')) hexDigit; /// Hexadecimal digit: [0-9a-fA-F]

alias charRange!('a', 'z') alpha; /// [a-z]
alias charRange!('A', 'Z') Alpha; /// [A-Z]

alias and!(oneOrMore!(or!(alpha, Alpha, literal!("_"))), zeroOrMore!(or!(digit, alpha, Alpha, literal!("_")))) ident;
alias named!(fuse!(discardChildren!ident),
             "identifier")  identifier; /// [a-zA-Z_][a-zA-Z_0-9]*, the basic C-family identifier
alias named!(fuse!(discardChildren!(and!(identifier, zeroOrMore!(and!(literal!".", identifier))))),
             "qualifiedIdentifier") qualifiedIdentifier; /// qualified identifiers (ids separated by dots: abd.def.g).

alias named!(literal!"/", "slash") slash; /// A parser recognizing '/'
alias named!(literal!"\\", "backslash") backslash; /// A parser recognizing '\'
alias named!(literal!"'", "quote") quote; /// A parser recognizing ' (single quote)
alias named!(literal!"\"", "doublequote") doublequote; /// A parser recognizing " (double quote)
alias named!(literal!"`", "backquote") backquote; /// A parser recognizing ` (backquote)

/// A list of elem's separated by sep's. One element minimum.
template list(alias elem, alias sep)
{
    alias named!(spaceAnd!(spacing, and!(elem, zeroOrMore!(spaceAnd!(discardMatches!(sep), elem)))), "list") list;
}

/// A list of elem's separated by sep's. The empty list (no elem, no sep) is OK.
template list0(alias elem, alias sep)
{
    alias named!(spaceAnd!(spacing, option!(and!(elem, zeroOrMore!(spaceAnd!(discardMatches!(sep), elem))))), "list0") list0;
}

template AddSpace(alias sp)
{
    template AddSpace(alias r)
    {
        alias TypeTuple!(r, discard!sp) AddSpace;
    }
}

/**
The engine formerly behind the '< ' Pegged rule: all sequence subelements of a rule are interspersed
with a space-consuming rule, given as the first template parameter. It's not used by Pegged anymore
but can be useful for low-level code. It might become deprecated, but it's not there yet.

----
alias and!(literal!"abc", literal!"def") rule1; // "abc" "def", equivalent to "abcdef"
alias spaceAnd!(spacing, literal!"abc", literal!"def") rule2; // "abc" "def", but with spaces in-between.

string input1 = "abcdef";
string input2 = "  abc

def  "; // with spaces and end of line markers.

assert(rule1(input1).successful); // OK
assert(!rule1(input2).successful); // NOK, couldn't find "def" after "abc"

assert(rule2(input1).successful); // OK
assert(rule2(input2).successful); // Still OK
assert(rule2(input2).matches == ["abc","def"]);// rule2 finds the literals among the spaces
----

As you can see on the previous line, spaceAnd discards the matched spaces
and returns matches only for the 'real' subrules.

Note: by using a non-space rule as the first template argument,
you can use spaceAnd as a generic 'find these patterns, possibly separated by this pattern' rule.

For example, using digits as separators:
----
alias spaceAnd!(digit, literal!"abc", litera!"def") rule3;

ParseTree result = rule3("123abc45def67890");
assert(rule3.successful);
assert(rule3.matches == ["abc", "def"]);
assert(rule3.children.length == 2);

assert(rule3.begin == 0;)
assert(rule3.end == "123abc45def67890".length);
----
*/
template spaceAnd(alias sp, rules...)
{
    alias and!(discard!(zeroOrMore!sp), staticMap!(AddSpace!(zeroOrMore!sp), rules)) spaceAnd;
}

unittest // 'spaceAnd' unit test
{
    alias literal!"a" a;
    alias literal!"b" b;

    //Basic use
    alias and!(a,b) ab;
    alias spaceAnd!(spacing, a, b) a_b;

    ParseTree reference = ab("ab");
    ParseTree result = a_b("ab");

    assert(reference.successful);
    assert(result.successful);
    assert(result.matches == reference.matches);
    assert(result.begin == reference.begin);
    assert(result.end == reference.end);
    assert(result.children == reference.children);

    reference = ab("   a  b  ");
    result = a_b(  "   a  b  ");

    assert(!reference.successful);
    assert(result.successful);
    assert(result.matches == ["a","b"]);
    assert(result.begin == 0);
    assert(result.end == "   a  b  ".length);
    assert(result.children.length == 2);

    reference = ab("ac");
    result = a_b("ac");

    assert(!reference.successful);
    assert(!result.successful);

    reference = ab("   a  c   ");
    result = a_b("   a  c   ");

    assert(!reference.successful);
    assert(!result.successful);

    // With another separator than spaces
    alias spaceAnd!(digit, a, b) a0b;

    assert(a0b("ab").successful);
    assert(!a0b("  a b  ").successful);

    result = a0b("012a34b567");

    assert(result.successful);
    assert(result.matches == ["a", "b"]);
    assert(result.begin == 0);
    assert(result.end == "012a34b567".length);
    assert(result.children.length == 2);
}

/// Mixin to simplify a parse tree inside a grammar
mixin template decimateTree()
{
    static ParseTree decimateTree(ParseTree p)
    {
        if(p.children.length == 0) return p;

        ParseTree[] filterChildren(ParseTree pt)
        {
            ParseTree[] result;
            foreach(child; pt.children)
            {
                if (isRule(child.name) || !child.successful && child.children.length == 0) // keep nodes that belongs to the current grammar
                {
                    child.children = filterChildren(child);
                    result ~= child;
                }
                else if (child.name == "keep") // 'keep' node are never discarded.
                                               // They have only one child, the node to keep
                {
                    result ~= child.children[0];
                }
                else // discard this node, but see if its children contain nodes to keep
                {
                    result ~= filterChildren(child);
                }
            }
            return result;
        }
        p.children = filterChildren(p);
        return p;
    }
}

/**
Discard one-child nodes and replace them with their children.
Most grammar tend to produce long one-child/one-child branches,
simplifyTree compacts these.
*/
ParseTree simplifyTree(ParseTree p)
{
    foreach(ref child; p.children)
        child = simplifyTree(child);

    if (p.children.length != 1)
        return p;
    else // linear tree
        return p.children[0];
}

/**
Returns: the number of nodes in a parse tree.
*/
size_t size(ParseTree p)
{
        size_t result = 1;
        foreach(child; p.children)
                result += size(child);
        return result;
}

/**
Generic ParseTree modifier:
predicate must be callable with a ParseTree and return a boolean.
modifier must be callable with a ParseTree and return a ParseTree.

If predicate is true on input, modify calls modifier on input and return the result.
If not, it continues with the children.
*/
ParseTree modify(alias predicate, alias modifier)(ParseTree input)
{
    foreach(ref child; input.children)
        child = modify!(predicate, modifier)(child);

    if (predicate(input))
        input = modifier(input);

    return input;
}<|MERGE_RESOLUTION|>--- conflicted
+++ resolved
@@ -517,23 +517,15 @@
 */
 template charRange(dchar begin, dchar end) if (begin <= end)
 {
-    enum name = "charRange!('"~begin~"','" ~ end ~ "')";
+    enum name = "charRange!('"~to!string(begin)~"','" ~ to!string(end) ~ "')";
 
     ParseTree charRange(ParseTree p)
     {
-        enum longname = "a char between '"~begin~"' and '"~end~"'";
+        enum longname = "a char between '"~to!string(begin)~"' and '"~to!string(end)~"'";
         if (p.end < p.input.length && p.input[p.end] >= begin && p.input[p.end] <= end)
-<<<<<<< HEAD
-            return ParseTree("charRange!('"~to!string(begin)~"','" ~ to!string(end) ~ "')", true,
-                             [p.input[p.end..p.end+1]], p.input, p.end, p.end+1);
-        else
-            return ParseTree("charRange!('"~to!string(begin)~"','" ~ to!string(end) ~ "')", false,
-                             ["a char between '"~to!string(begin)~"' and '"~to!string(end)~"'"], p.input, p.end, p.end);
-=======
-            return ParseTree(name, true, [p.input[p.end..p.end+1]], p.input, p.end, p.end+1);
+           return ParseTree(name, true, [p.input[p.end..p.end+1]], p.input, p.end, p.end+1);
         else
             return ParseTree(name, false, [longname], p.input, p.end, p.end);
->>>>>>> c98b756e
     }
 
     ParseTree charRange(string input)
@@ -543,11 +535,7 @@
 
     string charRange(GetName g)
     {
-<<<<<<< HEAD
-        return "charRange!('"~to!string(begin)~"','" ~ to!string(end) ~ "')";
-=======
         return name;
->>>>>>> c98b756e
     }
 }
 
@@ -767,13 +755,8 @@
     {
         string name = "and!(";
         foreach(i,rule; rules)
-<<<<<<< HEAD
-            name ~= getName!(rule) //__traits(identifier, rule) // because using getName!(rule) causes an infinite loop during compilation
-                                               // for recursive rules
-=======
             name ~= __traits(identifier, rule) // because using getName!(rule) causes an infinite loop during compilation
                                                 // for recursive rules
->>>>>>> c98b756e
                     ~ (i < rules.length -1 ? ", " : "");
         name ~= ")";
         return name;
@@ -828,15 +811,6 @@
 
     string and(GetName g)
     {
-<<<<<<< HEAD
-        string name = "and!(";
-        foreach(i,rule; rules)
-            name ~= getName!(rule) //__traits(identifier, rule) // because using getName!(rule) causes an infinite loop during compilation
-                                               // for recursive rules
-                    ~ (i < rules.length -1 ? ", " : "");
-        name ~= ")";
-=======
->>>>>>> c98b756e
         return name;
     }
 }
