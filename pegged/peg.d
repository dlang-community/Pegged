--- conflicted
+++ resolved
@@ -2950,25 +2950,17 @@
 /// A list of elem's separated by sep's. One element minimum.
 template list(alias elem, alias sep)
 {
-<<<<<<< HEAD
     alias named!( spaceAnd!(spacing, and!(elem, zeroOrMore!(spaceAnd!(spacing, discardMatches!(sep), elem))))
                 , "list!(" ~ getName!elem ~ ", " ~ getName!sep ~ ")"
                 ) list;
-=======
-    alias named!(spaceAnd!(oneOrMore!blank, and!(elem, zeroOrMore!(spaceAnd!(discardMatches!(sep), elem)))), "list") list;
->>>>>>> 81b96e7a
 }
 
 /// A list of elem's separated by sep's. The empty list (no elem, no sep) is OK.
 template list0(alias elem, alias sep)
 {
-<<<<<<< HEAD
     alias named!(spaceAnd!(spacing, option!(and!(elem, zeroOrMore!(spaceAnd!(spacing, discardMatches!(sep), elem)))))
                 , "list!(" ~ getName!elem ~ ", " ~ getName!sep ~ ")"
                 ) list;
-=======
-    alias named!(spaceAnd!(oneOrMore!blank, option!(and!(elem, zeroOrMore!(spaceAnd!(discardMatches!(sep), elem))))), "list0") list0;
->>>>>>> 81b96e7a
 }
 
 template AddSpace(alias sp)
