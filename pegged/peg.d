--- conflicted
+++ resolved
@@ -10,10 +10,8 @@
 */
 module pegged.peg;
 
-<<<<<<< HEAD
 import std.algorithm: startsWith;
 import std.conv: to;
-=======
 /*
 NOTE:
 Do not use the GrammarTester for unittesting in this module.  This module needs
@@ -25,7 +23,6 @@
 import std.algorithm: map, startsWith;
 import std.array;
 import std.conv;
->>>>>>> e60a2658
 import std.range: equal;
 import std.string: strip;
 import std.typetuple;
@@ -971,18 +968,12 @@
     {
         bool keepNode(ParseTree node)
         {
-<<<<<<< HEAD
-            return ( node.name.startsWith("discard!(") || node.matches is null
-            //|| node.begin == node.end
-            ) && !node.name.startsWith("keep!(");
-=======
             return    node.name.startsWith("keep!(")
                 || (  !node.name.startsWith("discard!(")
                    //&& !node.name.startsWith("drop!(")
                    && node.matches !is null
                    //&& node.begin != node.end
                    );
->>>>>>> e60a2658
         }
 
         ParseTree result = ParseTree(name, false, [], p.input, p.end, p.end, []);
@@ -2626,13 +2617,8 @@
     ParseTree discard(ParseTree p)
     {
         ParseTree result = r(p);
-<<<<<<< HEAD
-        result.name = "discard!("~ getName!(r)() ~ ")";
-        result.begin = result.end;
-=======
         result.name = "discard!(" ~ getName!(r)() ~ ")";
         //result.begin = result.end;
->>>>>>> e60a2658
         result.children = null;
         if (result.successful)
             result.matches = null;//to keep error messages, if any
@@ -2647,7 +2633,6 @@
 
     string discard(GetName g)
     {
-<<<<<<< HEAD
         return "discard!("~ getName!(r)() ~ ")";
     }
 
@@ -2662,9 +2647,6 @@
 
         ri.name = "discard!("~ ri.name ~ ")";
         return ri;
-=======
-        return "discard!(" ~ getName!(r)() ~ ")";
->>>>>>> e60a2658
     }
 }
 
@@ -2745,7 +2727,6 @@
     string drop(GetName g)
     {
         return "drop!(" ~ getName!(r)() ~ ")";
-<<<<<<< HEAD
     }
 
     RuleIntrospection drop(RuleIntrospection ri)
@@ -2759,8 +2740,6 @@
 
         ri.name = "drop!(" ~ ri.name ~ ")";
         return ri;
-=======
->>>>>>> e60a2658
     }
 }
 
@@ -2839,7 +2818,6 @@
     string propagate(GetName g)
     {
         return "propagate!(" ~ getName!(r)() ~ ")";
-<<<<<<< HEAD
     }
 
     RuleIntrospection propagate(RuleIntrospection ri)
@@ -2853,8 +2831,6 @@
 
         ri.name = "propagate!(" ~ ri.name ~ ")";
         return ri;
-=======
->>>>>>> e60a2658
     }
 }
 
@@ -2870,11 +2846,7 @@
         if (result.successful)
         {
             result.children = [result];
-<<<<<<< HEAD
-            result.name = "keep!("~ getName!(r)() ~ ")";
-=======
             result.name = "keep!(" ~ getName!(r)() ~ ")";
->>>>>>> e60a2658
         }
         return result;
     }
@@ -2886,7 +2858,6 @@
 
     string keep(GetName g)
     {
-<<<<<<< HEAD
         return "keep!("~ getName!(r)() ~ ")";
     }
 
@@ -2900,9 +2871,6 @@
 
         ri.name = "keep!("~ ri.name ~ ")";
         return ri;
-=======
-        return "keep!(" ~ getName!(r)() ~ ")";
->>>>>>> e60a2658
     }
 }
 
@@ -3119,23 +3087,14 @@
             ParseTree[] result;
             foreach(child; pt.children)
             {
-<<<<<<< HEAD
-                // keep nodes that belongs to the current grammar
-                if (isRule(child.name) || !child.successful && child.children.length == 0) 
-=======
                 if (  (isRule(child.name) && child.matches.length != 0)
                    || !child.successful && child.children.length == 0)
->>>>>>> e60a2658
                 {
                     child.children = filterChildren(child);
                     result ~= child;
                 }
                 else if (child.name.startsWith("keep!(")) // 'keep' node are never discarded.
-<<<<<<< HEAD
                                                           // They have only one child, the node to keep
-=======
-                                               // They have only one child, the node to keep
->>>>>>> e60a2658
                 {
                     result ~= child.children[0];
                 }
@@ -3239,4 +3198,4 @@
 
     assert(merge(abcd, def) == abcdef);
     assert(merge(def, abcd) == abcdef);
-}+}
