--- conflicted
+++ resolved
@@ -302,21 +302,9 @@
         if (withMemo == Memoization.yes)
             result ~= "
         memo = null;";
-<<<<<<< HEAD
-=======
-        string[] visited = [];
-        foreach (cycle; grammarInfo.leftRecursiveCycles)
-            foreach (rule; cycle)
-                if (!visited.canFind(rule))
-                {
-                    visited ~= rule;
-                    result ~= "
-        blockMemo_" ~ rule ~ "_atPos = null;";
-                }
         if (composedGrammars.length > 0)
             result ~= "
         import std.traits;";
->>>>>>> 91bc504b
         foreach (composed; composedGrammars)
             result ~= "
         static if (is(typeof(" ~ composed ~ ".forgetMemo)))
