/**
Parser generation module for Pegged.
The Pegged parser itself is in pegged.parser, generated from pegged.examples.peggedgrammar.

The documentation is in the /docs directory.
*/
module pegged.grammar;

import std.algorithm: startsWith;
import std.conv: to;
import std.functional: toDelegate;
import std.stdio;

public import pegged.peg;
import pegged.parser;



/**
Option enum to get internal memoization (parse results storing).
*/
enum Memoization { no, yes }

/**
This function takes a (future) module name, a (future) file name and a grammar as a string or a file.
It writes the corresponding parser inside a module with the given name.
*/
void asModule(Memoization withMemo = Memoization.yes)(string moduleName, string fileName, string grammarString, string optHeader = "")
{
    import std.stdio;
    auto f = File(fileName ~ ".d","w");

    f.write("/++\nThis module was automatically generated from the following grammar:\n\n");
    f.write(grammarString);
    f.write("\n\n+/\n");

    f.write("module " ~ moduleName ~ ";\n\n");

    if (optHeader.length > 0)
        f.write(optHeader ~ "\n\n");

    f.write("public import pegged.peg;\n");
    f.write("import std.algorithm: startsWith;\n");
    f.write("import std.functional: toDelegate;\n\n");
    f.write(grammar!(withMemo)(grammarString));
}

/// ditto
void asModule(Memoization withMemo = Memoization.yes)(string moduleName, File file, string optHeader = "")
{
    string grammarDefinition;
    foreach(line; file.byLine)
    {
        grammarDefinition ~= line ~ '\n';
    }
    asModule!(withMemo)(moduleName, grammarDefinition, optHeader);
}

// Helper to insert 'Spacing' before and after Primaries
ParseTree spaceArrow(ParseTree input)
{
    ParseTree wrapInSpaces(ParseTree p)
    {
        ParseTree spacer =
        ParseTree("Pegged.Prefix", true, null, null, 0,0, [
            ParseTree("Pegged.Suffix", true, null, null, 0, 0, [
                ParseTree("Pegged.Primary", true, null, null, 0, 0, [
                    ParseTree("Pegged.RhsName", true, null, null, 0,0, [
                        ParseTree("Pegged.Identifier", true, ["Spacing"])
                    ])
                ])
            ])
        ]);
        ParseTree result = ParseTree("Pegged.WrapAround", true, p.matches, p.input, p.begin, p.end, p.children);
        result.children = spacer ~ result.children ~ spacer;
        return result;
    }
    return modify!( p => p.name == "Pegged.Primary",
                    wrapInSpaces)(input);
}


/**
Generate a parser from a PEG definition.
The parser is a string containing D code, to be mixed in or written in a file.

----
enum string def = "
Gram:
    A <- 'a' B*
    B <- 'b' / 'c'
";

mixin(grammar(def));

ParseTree p = Gram("abcbccbcd");
----
*/
string grammar(Memoization withMemo = Memoization.yes)(string definition)
{
    ParseTree defAsParseTree = Pegged(definition);

    if (!defAsParseTree.successful)
    {
        // To work around a strange bug with ParseTree printing at compile time
        string result = "static assert(false, `" ~ defAsParseTree.toString("") ~ "`);";
        return result;
    }

    // Grammar analysis in support of left-recursion.
    import pegged.dev.introspection;
    import std.algorithm : countUntil;
    RuleInfo[string] ruleInfo = ruleInfo(defAsParseTree.children[0]);
    string[][] leftRecursiveCycles;
    string[] stoppers;
    foreach (info; ruleInfo)
    {
<<<<<<< HEAD
        if (info.leftRecursion != LeftRecursive.no)
=======
        import pegged.introspection;
        import std.algorithm;
        string[][] leftRecursiveCycles;
        foreach (info; ruleInfo(defAsParseTree.children[0]))
>>>>>>> e2af4fa6
        {
            // Consider if the cycle is already present with another head.
            bool unique = true;
            foreach (cycle; leftRecursiveCycles)
            {
                auto pos = countUntil(cycle, info.leftRecursiveCycle[0]);
                if (pos >= 0)
                    if (equal!equal(cycle[pos .. $] ~ cycle[0 .. pos], info.leftRecursiveCycle))
                    {
                        unique = false;
                        break;
                    }
            }
            if (unique)
                leftRecursiveCycles ~= info.leftRecursiveCycle;
        }
    }

    foreach (cycle; leftRecursiveCycles)
        stoppers ~= cycle[0];
    // Analysis completed.

    string generateCode(ParseTree p, string propagatedName = "")
    {
        string result;

        switch (p.name)
        {
            case "Pegged":
                result = generateCode(p.children[0]);
                break;
            case "Pegged.Grammar":
                string grammarName = generateCode(p.children[0]);
                string shortGrammarName = p.children[0].matches[0];
                //string invokedGrammarName = generateCode(transformName(p.children[0]));
                string firstRuleName = generateCode(p.children[1].children[0]);

                result =
"struct Generic" ~ shortGrammarName ~ "(TParseTree)
{
    import pegged.dynamic.grammar;
    struct " ~ grammarName ~ "\n    {
    enum name = \"" ~ shortGrammarName ~ "\";
    static ParseTree delegate(ParseTree)[string] before;
    static ParseTree delegate(ParseTree)[string] after;
    static ParseTree delegate(ParseTree)[string] rules;

    static this()\n    {\n";

                ParseTree[] definitions = p.children[1 .. $];
                bool userDefinedSpacing;
                foreach(i,def; definitions)
                {
                    if (def.children[0].children.length == 1) // Non-parameterized ruleName
                        result ~= "        rules[\"" ~ def.matches[0] ~ "\"] = toDelegate(&" ~ def.matches[0] ~ ");\n";
                    if (def.matches[0] == "Spacing") // user-defined spacing
                    {
                        userDefinedSpacing = true;
                        break;
                    }
                }
                if(!userDefinedSpacing)
                    result ~= "        rules[\"Spacing\"] = toDelegate(&Spacing);\n";

                result ~=
"    }

    template hooked(alias r, string name)
    {
        static ParseTree hooked(ParseTree p)
        {
            ParseTree result;

            if (name in before)
            {
                result = before[name](p);
                if (result.successful)
                    return result;
            }

            result = r(p);
            if (result.successful || name !in after)
                return result;

            result = after[name](p);
            return result;
        }

        static ParseTree hooked(string input)
        {
            return hooked!(r, name)(ParseTree(\"\",false,[],input));
        }
    }

    static void addRuleBefore(string parentRule, string ruleSyntax)
    {
        // enum name is the current grammar name
        DynamicGrammar dg = pegged.dynamic.grammar.grammar(name ~ \": \" ~ ruleSyntax, rules);
        foreach(ruleName,rule; dg.rules)
            if (ruleName != \"Spacing\") // Keep the local Spacing rule, do not overwrite it
                rules[ruleName] = rule;
        before[parentRule] = rules[dg.startingRule];
    }

    static void addRuleAfter(string parentRule, string ruleSyntax)
    {
        // enum name is the current grammar named
        DynamicGrammar dg = pegged.dynamic.grammar.grammar(name ~ \": \" ~ ruleSyntax, rules);
        foreach(name,rule; dg.rules)
        {
            if (name != \"Spacing\")
                rules[name] = rule;
        }
        after[parentRule] = rules[dg.startingRule];
    }

    static bool isRule(string s)
    {
        return s.startsWith(\"" ~ shortGrammarName ~ ".\");
    }
";

                    if (withMemo == Memoization.yes)
                        result ~= "    import std.typecons:Tuple, tuple;\n"
                               ~  "    static TParseTree[Tuple!(string, size_t)] memo;\n"
                               ~  "    static bool blockMemo = false;\n";

                /+
                        ~ "        switch(s)\n"
                        ~ "        {\n";

                bool[string] ruleNames; // to avoid duplicates, when using parameterized rules
                string parameterizedRulesSpecialCode; // because param rules need to be put in the 'default' part of the switch

                string paramRuleHandler(string target)
                {
                    return "if (s.length >= "~to!string(shortGrammarName.length + target.length + 3)
                          ~" && s[0.."~to!string(shortGrammarName.length + target.length + 3)~"] == \""
                          ~shortGrammarName ~ "." ~ target~"!(\") return true;";
                }

                foreach(i,def; definitions)
                {
                    /*
                    if (def.matches[0] !in ruleNames)
                    {
                        ruleNames[def.matches[0]] = true;

                        if (def.children[0].children.length > 1) // Parameterized rule
                            parameterizedRulesSpecialCode ~= "                " ~ paramRuleHandler(def.matches[0])~ "\n";
                        else
                            result ~= "            case \"" ~ shortGrammarName ~ "." ~ def.matches[0] ~ "\":\n";
                    }
                    */
                    if (def.matches[0] == "Spacing") // user-defined spacing
                    {
                        userDefinedSpacing = true;
                        break;
                    }
                }
                result ~= "                return true;\n"
                        ~ "            default:\n"
                        ~ parameterizedRulesSpecialCode
                        ~ "                return false;\n        }\n    }\n";
                +/
                result ~= "    mixin decimateTree;\n";

                // If the grammar provides a Spacing rule, then this will be used.
                // else, the predefined 'spacing' rule is used.
                result ~= userDefinedSpacing ? "" : "    alias spacing Spacing;\n\n";

                // Creating the inner functions, each corresponding to a grammar rule
                foreach(def; definitions)
                    result ~= generateCode(def, shortGrammarName);

                // if the first rule is parameterized (a template), it's impossible to get an opCall
                // because we don't know with which template arguments it should be called.
                // So no opCall is generated in this case.
                if (p.children[1].children[0].children.length == 1)
                {
                    // General calling interface
                    result ~= "    static TParseTree opCall(TParseTree p)\n"
                              "    {\n"
                              "        TParseTree result = decimateTree(" ~ firstRuleName ~ "(p));\n"
                              "        result.children = [result];\n"
                              "        result.name = \"" ~ shortGrammarName ~ "\";\n"
                              "        return result;\n"
                              "    }\n\n"
                              "    static TParseTree opCall(string input)\n"
                              "    {\n";

                    if (withMemo == Memoization.no)
                        result ~= "        return " ~ shortGrammarName ~ "(TParseTree(``, false, [], input, 0, 0));\n"
                                  "    }\n";
                    else
                        result ~= "        if(__ctfe)\n"
                                  "        {\n"
                                  "            return " ~ shortGrammarName ~ "(TParseTree(``, false, [], input, 0, 0));\n"
                                  "        }\n"
                                  "        else\n"
                                  "        {\n"
                                  "            memo = null;\n"
                                  "            return " ~ shortGrammarName ~ "(TParseTree(``, false, [], input, 0, 0));\n"
                                  "        }\n"
                                  "    }\n";

                    result ~= "    static string opCall(GetName g)\n"
                              "    {\n"
                              "        return \"" ~ shortGrammarName ~ "\";\n"
                              "    }\n\n";
                }
                result ~= "    }\n" // end of grammar struct definition
                          "}\n\n" // end of template definition
                          "alias Generic" ~ shortGrammarName ~ "!(ParseTree)."
                        ~ shortGrammarName ~ " " ~ shortGrammarName ~ ";\n\n";
                break;
            case "Pegged.Definition":
                // children[0]: name
                // children[1]: arrow (arrow type as first child)
                // children[2]: description

                string code;

                switch(p.children[1].children[0].name)
                {
                    case "Pegged.LEFTARROW":
                        code ~= generateCode(p.children[2]);
                        break;
                    case "Pegged.FUSEARROW":
                        code ~= "pegged.peg.fuse!(" ~ generateCode(p.children[2]) ~ ")";
                        break;
                    case "Pegged.DISCARDARROW":
                        code ~= "pegged.peg.discard!(" ~ generateCode(p.children[2]) ~ ")";
                        break;
                    case "Pegged.KEEPARROW":
                        code ~= "pegged.peg.keep!("~ generateCode(p.children[2]) ~ ")";
                        break;
                    case "Pegged.DROPARROW":
                        code ~= "pegged.peg.drop!("~ generateCode(p.children[2]) ~ ")";
                        break;
                    case "Pegged.PROPAGATEARROW":
                        code ~= "pegged.peg.propagate!("~ generateCode(p.children[2]) ~ ")";
                        break;
                    case "Pegged.SPACEARROW":
                        ParseTree modified = spaceArrow(p.children[2]);
                        code ~= generateCode(modified);
                        break;
                    case "Pegged.ACTIONARROW":
                        auto actionResult = generateCode(p.children[2]);
                        foreach(action; p.children[1].matches[1..$])
                            actionResult = "pegged.peg.action!(" ~ actionResult ~ ", " ~ action ~ ")";
                        code ~= actionResult;
                        break;
                    default:
                        break;
                }

                bool parameterizedRule = p.children[0].children.length > 1;
                string completeName = generateCode(p.children[0]);
                string shortName = p.matches[0];
                string innerName;
                string hookedName = p.matches[0];

                if (parameterizedRule)
                {
                    result = "    template " ~ completeName ~ "\n"
                             "    {\n";
                    innerName ~= "\"" ~ shortName ~ "!(\" ~ ";
                    hookedName ~= "_" ~ to!string(p.children[0].children[1].children.length);
                    foreach(i,param; p.children[0].children[1].children)
                        innerName ~= "pegged.peg.getName!("~ param.children[0].matches[0]
                                    ~ (i<p.children[0].children[1].children.length-1 ? ")() ~ \", \" ~ "
                                                                                     : ")");
                    innerName ~= " ~ \")\"";
                }
                else
                {
                    innerName ~= "`" ~ completeName ~ "`";
                }

                string ctfeCode = "        pegged.peg.defined!(" ~ code ~ ", \"" ~ propagatedName ~ "." ~ innerName[1..$-1] ~ "\")";
                code =            "hooked!(pegged.peg.defined!(" ~ code ~ ", \"" ~ propagatedName ~ "." ~ innerName[1..$-1] ~ "\"), \"" ~ hookedName  ~ "\")";

                import std.algorithm.searching: canFind;
                if (withMemo == Memoization.no)
                    result ~= "    static TParseTree " ~ shortName ~ "(TParseTree p)\n"
                              "    {\n"
                              "        if(__ctfe)\n"
                              "        {\n"
                            ~ (stoppers.canFind(shortName) ?
                              "            assert(false, \"" ~ shortName ~ " is left-recursive, which is not supported "
                                                           "at compile-time. Consider using asModule().\");\n"
                              "            return fail(p);\n"
                              :
                              "            return " ~ ctfeCode ~ "(p);\n"
                              )
                            ~ "        }\n"
                              "        else\n"
                              "        {\n"
                            ~ (stoppers.canFind(shortName) ?
                              // This rule needs to prevent infinite left-recursion.
                              "            static TParseTree[size_t /*position*/] seed;\n"
                              "            if (auto s = p.end in seed)\n"
                              "                return *s;\n"
                              "            auto current = fail(p);\n"
                              "            seed[p.end] = current;\n"
                              "            while(true)\n"
                              "            {\n"
                              "                auto result = " ~ code ~ "(p);\n"
                            ~ (ruleInfo[shortName].nullMatch == NullMatch.no ?
                              "                if (result.end > current.end)\n"
                              :
                              "                if (result.end > current.end ||\n"
                              "                    (!current.successful && result.successful) /* null-match */)\n"
                              )
                            ~ "                {\n"
                              "                    current = result;\n"
                              "                    seed[p.end] = current;\n"
                              "                } else {\n"
                              "                    seed.remove(p.end);\n"
                              "                    return current;\n"
                              "                }\n"
                              "            }\n"
                              :
                              // Possibly left-recursive rule, but infinite recursion is already prevented by another rule in the same cycle.
                              "            return " ~ code ~ "(p);\n"
                              )
                            ~ "        }\n"
                              "    }\n"
                              "    static TParseTree " ~ shortName ~ "(string s)\n"
                              "    {\n"
                              "        if(__ctfe)\n"
                              "            return " ~ ctfeCode ~ "(TParseTree(\"\", false,[], s));\n"
                              "        else\n"
                              "            return " ~ code ~ "(TParseTree(\"\", false,[], s));\n"
                              "    }\n";
                else // Memoization.yes
                    result ~= "    static TParseTree " ~ shortName ~ "(TParseTree p)\n"
                              "    {\n"
                              "        if(__ctfe)\n"
                              "        {\n"
                            ~ (stoppers.canFind(shortName) ?
                              "            assert(false, \"" ~ shortName ~ " is left-recursive, which is not supported "
                                                           "at compile-time. Consider using asModule().\");\n"
                              "            return fail(p);\n"
                              :
                              "            return " ~ ctfeCode ~ "(p);\n"
                              )
                            ~ "        }\n"
                              "        else\n"
                              "        {\n"
                            ~ (stoppers.canFind(shortName) ?
                              // This rule needs to prevent infinite left-recursion.
                              "            static TParseTree[size_t /*position*/] seed;\n"
                              "            if (auto s = p.end in seed)\n"
                              "                return *s;\n"
                              "            auto current = fail(p);\n"
                              "            seed[p.end] = current;\n"
                              "            bool memoBlocked = blockMemo;\n"
                              "            blockMemo = true;\n"
                              "            while (true)\n"
                              "            {\n"
                              "                auto result = " ~ code ~ "(p);\n"
                            ~ (ruleInfo[shortName].nullMatch == NullMatch.no ?
                              "                if (result.end > current.end)\n"
                              :
                              "                if (result.end > current.end ||\n"
                              "                    (!current.successful && result.successful) /* null-match */)\n"
                              )
                            ~ "                {\n"
                              "                    current = result;\n"
                              "                    seed[p.end] = current;\n"
                              "                } else {\n"
                              "                    seed.remove(p.end);\n"
                              "                    blockMemo = memoBlocked;\n"
                              "                    return current;\n"
                              "                }\n"
                              "            }\n"
                              :
                              // Possibly left-recursive rule, but infinite recursion is already prevented by another rule in the same cycle.
                              (ruleInfo[shortName].leftRecursion != LeftRecursive.no ?
                              "            if (blockMemo)\n"
                              "                return " ~ code ~ "(p);\n"
                              : ""
                              )
                            ~ "            if (auto m = tuple(" ~ innerName ~ ", p.end) in memo)\n"
                              "                return *m;\n"
                              "            else\n"
                              "            {\n"
                              "                TParseTree result = " ~ code ~ "(p);\n"
                              "                memo[tuple(" ~ innerName ~ ", p.end)] = result;\n"
                              "                return result;\n"
                              "            }\n"
                              )
                            ~ "        }\n"
                              "    }\n\n"
                              "    static TParseTree " ~ shortName ~ "(string s)\n"
                              "    {\n"
                              "        if(__ctfe)\n"
                              "        {\n"
                              "            return " ~ ctfeCode ~ "(TParseTree(\"\", false,[], s));\n"
                              "        }\n"
                              "        else\n"
                              "        {\n"
                              "            memo = null;\n"
                              "            return " ~ code ~ "(TParseTree(\"\", false,[], s));\n"
                              "        }\n"
                              "    }\n";

                    result ~= "    static string " ~ shortName ~ "(GetName g)\n"
                              "    {\n"
                              "        return \"" ~ propagatedName ~ "." ~ innerName[1..$-1] ~ "\";\n"
                              "    }\n\n";

                if (parameterizedRule)
                    result ~= "    }\n";

                break;
            case "Pegged.GrammarName":
                result = generateCode(p.children[0]);
                if (p.children.length == 2)
                    result ~= generateCode(p.children[1]);
                break;
            case "Pegged.LhsName":
                result = generateCode(p.children[0]);
                if (p.children.length == 2)
                    result ~= generateCode(p.children[1]);
                break;
            case "Pegged.ParamList":
                result = "(";
                foreach(i,child; p.children)
                    result ~= generateCode(child) ~ ", ";
                result = result[0..$-2] ~ ")";
                break;
            case "Pegged.Param":
                result = "alias " ~ generateCode(p.children[0]);
                break;
            case "Pegged.SingleParam":
                result = p.matches[0];
                break;
            case "Pegged.DefaultParam":
                result = p.matches[0] ~ " = " ~ generateCode(p.children[1]);
                break;
            case "Pegged.Expression":
                if (p.children.length > 1) // OR expression
                {
                    // Keyword list detection: "abstract"/"alias"/...
                    bool isLiteral(ParseTree p)
                    {
                        return ( p.name == "Pegged.Sequence"
                              && p.children.length == 1
                              && p.children[0].children.length == 1
                              && p.children[0].children[0].children.length == 1
                              && p.children[0].children[0].children[0].children.length == 1
                              && p.children[0].children[0].children[0].children[0].name == "Pegged.Literal");
                    }
                    bool keywordList = true;
                    foreach(child;p.children)
                        if (!isLiteral(child))
                        {
                            keywordList = false;
                            break;
                        }

                    if (keywordList)
                    {
                        result = "pegged.peg.keywords!(";
                        foreach(seq; p.children)
                            result ~= "\"" ~ (seq.matches.length == 3 ? seq.matches[1] : "") ~ "\", ";
                        result = result[0..$-2] ~ ")";
                    }
                    else
                    {
                        result = "pegged.peg.or!(";
                        foreach(seq; p.children)
                            result ~= generateCode(seq) ~ ", ";
                        result = result[0..$-2] ~ ")";
                    }
                }
                else // One child -> just a sequence, no need for a or!( , )
                {
                    result = generateCode(p.children[0]);
                }
                break;
            case "Pegged.Sequence":
                if (p.children.length > 1) // real sequence
                {
                    result = "pegged.peg.and!(";
                    foreach(seq; p.children)
                    {
                        string elementCode = generateCode(seq);
                        // flattening inner sequences
                        if (elementCode.length > 6 && elementCode[0..5] == "pegged.peg.and!(")
                            elementCode = elementCode[5..$-1]; // cutting 'and!(' and ')'
                        result ~= elementCode ~ ", ";
                    }
                    result = result[0..$-2] ~ ")";
                }
                else // One child -> just a Suffix, no need for a and!( , )
                {
                    result = generateCode(p.children[0]);
                }
                break;
            case "Pegged.Prefix":
                result = generateCode(p.children[$-1]);
                foreach(child; p.children[0..$-1])
                    result = generateCode(child) ~ result ~ ")";
                break;
            case "Pegged.Suffix":
                result = generateCode(p.children[0]);
                foreach(child; p.children[1..$])
                {
                    switch (child.name)
                    {
                        case "Pegged.OPTION":
                            result = "pegged.peg.option!(" ~ result ~ ")";
                            break;
                        case "Pegged.ZEROORMORE":
                            result = "pegged.peg.zeroOrMore!(" ~ result ~ ")";
                            break;
                        case "Pegged.ONEORMORE":
                            result = "pegged.peg.oneOrMore!(" ~ result ~ ")";
                            break;
                        case "Pegged.Action":
                            foreach(action; child.matches)
                                result = "pegged.peg.action!(" ~ result ~ ", " ~ action ~ ")";
                            break;
                        default:
                            break;
                    }
                }
                break;
            case "Pegged.Primary":
                result = generateCode(p.children[0]);
                break;
            case "Pegged.RhsName":
                result = "";
                foreach(i,child; p.children)
                    result ~= generateCode(child);
                break;
            case "Pegged.ArgList":
                result = "!(";
                foreach(child; p.children)
                    result ~= generateCode(child) ~ ", "; // Allow  A <- List('A'*,',')
                result = result[0..$-2] ~ ")";
                break;
            case "Pegged.Identifier":
                result = p.matches[0];
                break;
            case "Pegged.NAMESEP":
                result = ".";
                break;
            case "Pegged.Literal":
                if(p.matches.length == 3) // standard case
                    result = "pegged.peg.literal!(\"" ~ p.matches[1] ~ "\")";
                else // only two children -> empty literal
                    result = "pegged.peg.literal!(``)";
                break;
            case "Pegged.CILiteral":
                if(p.matches.length == 3) // standard case
                    result = "pegged.peg.caseInsensitiveLiteral!(\"" ~ p.matches[1] ~ "\")";
                else // only two children -> empty literal
                    result = "pegged.peg.caseInsensitiveLiteral!(``)";
                break;
            case "Pegged.CharClass":
                if (p.children.length > 1)
                {
                    result = "pegged.peg.or!(";
                    foreach(seq; p.children)
                        result ~= generateCode(seq) ~ ", ";
                    result = result[0..$-2] ~ ")";
                }
                else // One child -> just a sequence, no need for a or!( , )
                {
                    result = generateCode(p.children[0]);
                }
                break;
            case "Pegged.CharRange":
                /// Make the generation at the Char level: directly what is needed, be it `` or "" or whatever
                if (p.children.length > 1) // a-b range
                {
                    result = "pegged.peg.charRange!('" ~ generateCode(p.children[0])
                                                       ~ "', '"
                                                       ~ generateCode(p.children[1])
                                                       ~ "')";
                }
                else // lone char
                {
                    result = "pegged.peg.literal!(";
                    string ch = p.matches[0];
                    switch (ch)
                    {
                        case "\\[":
                        case "\\]":
                        case "\\-":
                            result ~= "\""  ~ ch[1..$] ~ "\")";
                            break;
                        case "\\\'":
                            result ~= "\"'\")";
                            break;
                        case "\\`":
                            result ~= q{"`")};
                            break;
                        case "\\":
                        case "\\\\":
                            result ~= "`\\`)";
                            break;
                        case "\"":
                        case "\\\"":
                            result ~= "`\"`)";
                            break;
                        case "\n":
                        case "\r":
                        case "\t":
                            result ~= "\"" ~ to!string(to!dchar(ch)) ~ "\")";
                            break;
                        default:
                            result ~= "\"" ~ ch ~ "\")";
                    }
                }
                break;
            case "Pegged.Char":
                string ch = p.matches[0];
                switch (ch)
                {
                    case "\\[":
                    case "\\]":
                    case "\\-":

                    case "\\\'":
                    case "\\\"":
                    case "\\`":
                    case "\\\\":
                        result = ch[1..$];
                        break;
                    case "\n":
                    case "\r":
                    case "\t":
                        result = to!string(to!dchar(ch));
                        break;
                    default:
                        result = ch;
                }
                break;
            case "Pegged.POS":
                result = "pegged.peg.posLookahead!(";
                break;
            case "Pegged.NEG":
                result = "pegged.peg.negLookahead!(";
                break;
            case "Pegged.FUSE":
                result = "pegged.peg.fuse!(";
                break;
            case "Pegged.DISCARD":
                result = "pegged.peg.discard!(";
                break;
            //case "Pegged.CUT":
            //    result = "discardChildren!(";
            //    break;
            case "Pegged.KEEP":
                result = "pegged.peg.keep!(";
                break;
            case "Pegged.DROP":
                result = "pegged.peg.drop!(";
                break;
            case "Pegged.PROPAGATE":
                result = "pegged.peg.propagate!(";
                break;
            case "Pegged.OPTION":
                result = "pegged.peg.option!(";
                break;
            case "Pegged.ZEROORMORE":
                result = "pegged.peg.zeroOrMore!(";
                break;
            case "Pegged.ONEORMORE":
                result = "pegged.peg.oneOrMore!(";
                break;
            case "Pegged.Action":
                result = generateCode(p.children[0]);
                foreach(action; p.matches[1..$])
                    result = "pegged.peg.action!(" ~ result ~ ", " ~ action ~ ")";
                break;
            case "Pegged.ANY":
                result = "pegged.peg.any";
                break;
            case "Pegged.WrapAround":
                result = "pegged.peg.wrapAround!(" ~ generateCode(p.children[0]) ~ ", "
                                                   ~ generateCode(p.children[1]) ~ ", "
                                                   ~ generateCode(p.children[2]) ~ ")";
                break;
            default:
                result = "Bad tree: " ~ p.toString();
                break;
        }
        return result;
    }



    return generateCode(defAsParseTree);
}

/**
Mixin to get what a failed rule expected as input.
Not used by Pegged yet.
*/
mixin template expected()
{
    string expected(ParseTree p)
    {

        switch(p.name)
        {
            case "Pegged.Expression":
                string expectation;
                foreach(i, child; p.children)
                    expectation ~= "(" ~ expected(child) ~ ")" ~ (i < p.children.length -1 ? " or " : "");
                return expectation;
            case "Pegged.Sequence":
                string expectation;
                foreach(i, expr; p.children)
                    expectation ~= "(" ~ expected(expr) ~ ")" ~ (i < p.children.length -1 ? " followed by " : "");
                return expectation;
            case "Pegged.Prefix":
                return expected(p.children[$-1]);
            case "Pegged.Suffix":
                string expectation;
                string end;
                foreach(prefix; p.children[1..$])
                    switch(prefix.name)
                    {
                        case "Pegged.ZEROORMORE":
                            expectation ~= "zero or more times (";
                            end ~= ")";
                            break;
                        case "Pegged.ONEORMORE":
                            expectation ~= "one or more times (";
                            end ~= ")";
                            break;
                        case "Pegged.OPTION":
                            expectation ~= "optionally (";
                            end ~= ")";
                            break;
                        case "Pegged.Action":
                            break;
                        default:
                            break;
                    }
                return expectation ~ expected(p.children[0]) ~ end;
            case "Pegged.Primary":
                return expected(p.children[0]);
            //case "Pegged.RhsName":
            //    return "RhsName, not implemented.";
            case "Pegged.Literal":
                return "the literal `" ~ p.matches[0] ~ "`";
            case "Pegged.CharClass":
                string expectation;
                foreach(i, child; p.children)
                    expectation ~= expected(child) ~ (i < p.children.length -1 ? " or " : "");
                return expectation;
            case "Pegged.CharRange":
                if (p.children.length == 1)
                    return expected(p.children[0]);
                else
                    return "any character between '" ~ p.matches[0] ~ "' and '" ~ p.matches[2] ~ "'";
            case "Pegged.Char":
                return "the character '" ~ p.matches[0] ~ "'";
            case "Pegged.ANY":
                return "any character";
            default:
                return "unknow rule (" ~ p.matches[0] ~ ")";
        }
    }
}

unittest // 'grammar' unit test: low-level functionalities
{
    mixin(grammar(`
    Test1:
        Rule1 <- 'a'
        Rule2 <- 'b'
    `));

    assert(is(Test1 == struct), "A struct name Test1 is created.");
    assert(is(typeof(Test1("a"))), "Test1 is callable with a string arg");
    assert(__traits(hasMember, Test1, "Rule1"), "Test1 has a member named Rule1.");
    assert(__traits(hasMember, Test1, "Rule2"), "Test1 has a member named Rule2.");
    assert(is(typeof(Test1.Rule1("a"))), "Test1.Rule1 is callable with a string arg");
    assert(is(typeof(Test1.Rule2("a"))), "Test1.Rule2 is callable with a string arg");

    assert(__traits(hasMember, Test1, "decimateTree"), "Test1 has a member named decimateTree.");
    assert(__traits(hasMember, Test1, "name"), "Test1 has a member named name.");
    assert(__traits(hasMember, Test1, "isRule"), "Test1 has a member named isRule.");
}

unittest // 'grammar' unit test: PEG syntax
{
    // Here we do not test pegged.peg.*, just the grammar transformations
    // From a PEG to a Pegged expression template.

    mixin(grammar(`
    Terminals:
        Literal1 <- "abc"
        Literal2 <- 'abc'
        EmptyLiteral1 <- ""
        EmptyLiteral2 <- ''

        Any    <- .
        Eps    <- eps
        Letter <- [a-z]
        Digit  <- [0-9]
        ABC    <- [abc]
        Alpha1 <- [a-zA-Z_]
        Alpha2 <- [_a-zA-Z]
        Chars1 <- [\0-\127]
        Chars2 <- [\x00-\xFF]
        Chars3 <- [\u0000-\u00FF]
        Chars4 <- [\U00000000-\U000000FF]
    `));

    ParseTree result = Terminals("abc");

    assert(result.name == "Terminals", "Grammar name test.");
    assert(result.children[0].name == "Terminals.Literal1", "First rule name test.");
    assert(result.begin == 0);
    assert(result.end == 3);
    assert(result.matches == ["abc"]);

    ParseTree reference = Terminals.decimateTree(Terminals.Literal1("abc"));

    assert(result.children[0] == reference, "Invoking a grammar is like invoking its first rule.");

    assert(Terminals.Literal1("abc").successful, "Standard terminal test. Double quote syntax.");
    assert(Terminals.Literal2("abc").successful, "Standard terminal test. Simple quote syntax.");
    assert(Terminals.EmptyLiteral1("").successful , "Standard terminal test. Double quote syntax.");
    assert(Terminals.EmptyLiteral2("").successful, "Standard terminal test. Simple quote syntax.");

    foreach(char c; char.min .. char.max)
        assert(Terminals.Any(""~c).successful, "Any terminal ('.') test.");

    assert(Terminals.Eps("").successful, "Eps test.");
    assert(Terminals.Eps("abc").successful, "Eps test.");

    string lower  = "abcdefghijklmnopqrstuvwxyz";
    string upper  = "ABCDEFGHIJKLMNOPQRSTUVWXYZ";
    string under  = "_";
    string digits = "0123456789";
    string others = "?./,;:!*&()[]<>";

    foreach(dchar dc; lower)
        assert(Terminals.Letter(to!string(dc)).successful);
    foreach(dchar dc; upper)
        assert(!Terminals.Letter(to!string(dc)).successful);
    foreach(dchar dc; digits)
        assert(!Terminals.Letter(to!string(dc)).successful);
    foreach(dchar dc; others)
        assert(!Terminals.Letter(to!string(dc)).successful);

    foreach(dchar dc; lower)
        assert(!Terminals.Digit(to!string(dc)).successful);
    foreach(dchar dc; upper)
        assert(!Terminals.Digit(to!string(dc)).successful);
    foreach(dchar dc; digits)
        assert(Terminals.Digit(to!string(dc)).successful);
    foreach(dchar dc; others)
        assert(!Terminals.Letter(to!string(dc)).successful);

    foreach(dchar dc; lower ~ upper ~ under)
        assert(Terminals.Alpha1(to!string(dc)).successful);
    foreach(dchar dc; digits ~ others)
        assert(!Terminals.Alpha1(to!string(dc)).successful);

    foreach(dchar dc; lower ~ upper ~ under)
        assert(Terminals.Alpha2(to!string(dc)).successful);
    foreach(dchar dc; digits ~ others)
        assert(!Terminals.Alpha2(to!string(dc)).successful);

    foreach(size_t index, dchar dc; lower ~ upper ~ under)
        assert( (index < 3  && Terminals.ABC(to!string(dc)).successful)
             || (index >= 3 && !Terminals.ABC(to!string(dc)).successful));

    foreach(dchar dc; 0..256)
    {
        string s = to!string(dc);
        if (dc <= '\127')
            assert(Terminals.Chars1(s).successful);
        else
            assert(!Terminals.Chars1(s).successful);

        assert(Terminals.Chars2(s).successful);
        assert(Terminals.Chars3(s).successful);
        assert(Terminals.Chars4(s).successful);
    }

    mixin(grammar(`
    Structure:
        Rule1 <- Rule2 / Rule3 / Rule4   # Or test
        Rule2 <- Rule3 Rule4             # And test
        Rule3 <- "abc"
        Rule4 <- "def"

        Rule5 <- (Rule2 /  Rule4) Rule3  # parenthesis test
        Rule6 <-  Rule2 /  Rule4  Rule3
        Rule7 <-  Rule2 / (Rule4  Rule3)
    `));

    // Invoking Rule2 (and hence, Rule3 Rule4)
    result = Structure("abcdef");

    assert(result.successful, "Calling Rule2.");
    assert(result.name == "Structure", "Grammar name test.");
    assert(result.children[0].name == "Structure.Rule1", "First rule name test");
    assert(result.children[0].children.length == 1);
    assert(result.children[0].children[0].name == "Structure.Rule2");
    assert(result.children[0].children[0].children[0].name == "Structure.Rule3");
    assert(result.children[0].children[0].children[1].name == "Structure.Rule4");
    assert(result.matches == ["abc", "def"]);
    assert(result.begin ==0);
    assert(result.end == 6);

    // Invoking Rule3
    result = Structure("abc");

    assert(result.successful, "Calling Rule3.");
    assert(result.name == "Structure", "Grammar name test.");
    assert(result.children[0].name == "Structure.Rule1", "First rule name test");
    assert(result.children[0].children.length == 1);
    assert(result.children[0].children[0].name == "Structure.Rule3");
    assert(result.children[0].children[0].children.length == 0);
    assert(result.matches == ["abc"]);
    assert(result.begin ==0);
    assert(result.end == 3);

    // Invoking Rule4
    result = Structure("def");

    assert(result.successful, "Calling Rule2.");
    assert(result.name == "Structure", "Grammar name test.");
    assert(result.children[0].name == "Structure.Rule1", "First rule name test");
    assert(result.children[0].children.length == 1);
    assert(result.children[0].children[0].name == "Structure.Rule4");
    assert(result.children[0].children[0].children.length == 0);
    assert(result.matches == ["def"]);
    assert(result.begin ==0);
    assert(result.end == 3);

    // Failure
    result =Structure("ab_def");
    assert(!result.successful);
    assert(result.name == "Structure", "Grammar name test.");
    assert(result.begin == 0);
    assert(result.end == 0);

    // Parenthesis test
    // Rule5 <- (Rule2 /  Rule4) Rule3
    result = Structure.decimateTree(Structure.Rule5("abcdefabc"));
    assert(result.successful);
    assert(result.children.length == 2, "Two children: (Rule2 / Rule4), followed by Rule3.");
    assert(result.children[0].name == "Structure.Rule2");
    assert(result.children[1].name == "Structure.Rule3");

    result = Structure.decimateTree(Structure.Rule5("defabc"));
    assert(result.successful);
    assert(result.children.length == 2, "Two children: (Rule2 / Rule4), followed by Rule3.");
    assert(result.children[0].name == "Structure.Rule4");
    assert(result.children[1].name == "Structure.Rule3");

    // Rule6 <-  Rule2 /  Rule4  Rule3
    result = Structure.decimateTree(Structure.Rule6("abcdef"));
    assert(result.successful);
    assert(result.children.length == 1, "One child: Rule2.");
    assert(result.children[0].name == "Structure.Rule2");

    result = Structure.decimateTree(Structure.Rule6("defabc"));
    assert(result.successful);
    assert(result.children.length == 2, "Two children: Rule4, followed by Rule3.");
    assert(result.children[0].name == "Structure.Rule4");
    assert(result.children[1].name == "Structure.Rule3");

    // Rule7 <-  Rule2 / (Rule4  Rule3)
    // That is, like Rule6
    result = Structure.decimateTree(Structure.Rule7("abcdef"));
    assert(result.successful);
    assert(result.children.length == 1, "One child: Rule2.");
    assert(result.children[0].name == "Structure.Rule2");

    result = Structure.decimateTree(Structure.Rule7("defabc"));
    assert(result.successful);
    assert(result.children.length == 2, "Two children: Rule4, followed by Rule3.");
    assert(result.children[0].name == "Structure.Rule4");
    assert(result.children[1].name == "Structure.Rule3");

    // Prefixes and Suffixes
    mixin(grammar(`
    PrefixSuffix:
        Rule1 <- &"abc"
        Rule2 <- !"abc"
        Rule3 <- "abc"?
        Rule4 <- "abc"*
        Rule5 <- "abc"+
    `));

    // Verifying &"abc" creates a positive look-ahead construct
    result = PrefixSuffix.Rule1("abc");
    reference = posLookahead!(literal!"abc")("abc");

    assert(result.matches == reference.matches);
    assert(result.begin == reference.begin);
    assert(result.end == reference.end);
    assert(result.children[0].children == reference.children);

    result = PrefixSuffix.Rule1("def");
    reference = posLookahead!(literal!"abc")("def");

    assert(result.matches == reference.matches);
    assert(result.begin == reference.begin);
    assert(result.end == reference.end);
    assert(result.children[0].children == reference.children);


    // Verifying !"abc" creates a negative look-ahead construct
    result = PrefixSuffix.Rule2("abc");
    reference = negLookahead!(literal!"abc")("abc");

    assert(result.matches == reference.matches);
    assert(result.begin == reference.begin);
    assert(result.end == reference.end);
    assert(result.children[0].children == reference.children);

    result = PrefixSuffix.Rule2("def");
    reference = negLookahead!(literal!"abc")("def");

    assert(result.matches == reference.matches);
    assert(result.begin == reference.begin);
    assert(result.end == reference.end);
    assert(result.children[0].children == reference.children);

    // Verifying "abc"? creates an optional construct
    result = PrefixSuffix.Rule3("abc");
    reference = option!(literal!"abc")("abc");

    assert(result.matches == reference.matches);
    assert(result.begin == reference.begin);
    assert(result.end == reference.end);
    assert(result.children[0].children == reference.children);

    result = PrefixSuffix.Rule3("def");
    reference = option!(literal!"abc")("def");

    assert(result.matches == reference.matches);
    assert(result.begin == reference.begin);
    assert(result.end == reference.end);
    assert(result.children[0].children == reference.children);

    // Verifying "abc"* creates a zero or more construct
    result = PrefixSuffix.Rule4("");
    reference = zeroOrMore!(literal!"abc")("");

    assert(result.matches == reference.matches);
    assert(result.begin == reference.begin);
    assert(result.end == reference.end);
    assert(result.children[0].children == reference.children);

    result = PrefixSuffix.Rule4("abc");
    reference = zeroOrMore!(literal!"abc")("abc");

    assert(result.matches == reference.matches);
    assert(result.begin == reference.begin);
    assert(result.end == reference.end);
    assert(result.children[0].children == reference.children);

    result = PrefixSuffix.Rule4("abcabc");
    reference = zeroOrMore!(literal!"abc")("abcabc");

    assert(result.matches == reference.matches);
    assert(result.begin == reference.begin);
    assert(result.end == reference.end);
    assert(result.children[0].children == reference.children);

    // Verifying "abc"+ creates a one or more construct
    result = PrefixSuffix.Rule5("");
    reference = oneOrMore!(literal!"abc")("");

    assert(result.matches == reference.matches);
    assert(result.begin == reference.begin);
    assert(result.end == reference.end);
    assert(result.children[0].children == reference.children);

    result = PrefixSuffix.Rule5("abc");
    reference = oneOrMore!(literal!"abc")("abc");

    assert(result.matches == reference.matches);
    assert(result.begin == reference.begin);
    assert(result.end == reference.end);
    assert(result.children[0].children == reference.children);

    result = PrefixSuffix.Rule5("abcabc");
    reference = oneOrMore!(literal!"abc")("abcabc");

    assert(result.matches == reference.matches);
    assert(result.begin == reference.begin);
    assert(result.end == reference.end);
    assert(result.children[0].children == reference.children);

    // Verifying that the case insensitive literal i suffix does not clash with a rule named i.
    mixin(grammar(`
    CaseInsensitive:
        S  <- CI i
        CI <- "abc"i
        i  <- "i"
    `));
    assert(CaseInsensitive("aBci").successful);

    // Verifying that ordinary literals are case sensitive.
    mixin(grammar(`
    CaseSensitive:
        S  <- CS i
        CS <- "abc"
        i  <- "i"
    `));
    assert(!CaseSensitive("aBci").successful);
    assert(CaseSensitive("abci").successful);
}

unittest // Multilines rules
{
    mixin(grammar(`
Indentation:
Rule1 <
'a'
    'b'
'c'
    Rule2
<-
 'd'
Rule3
<
'e'
Rule4 <- 'f' Rule5   # Rule4 ends with 'f', then it's Rule5
<- 'g'




    'h'
`));


    assert(Indentation("abc").successful);
    assert(Indentation.Rule2("d").successful);
    assert(Indentation.Rule3("e").successful);
    assert(Indentation.Rule4("f").successful);
    assert(Indentation.Rule5("gh").successful);
}

unittest // Parsing at compile-time
{
    mixin(grammar(`
    Test:
        Rule1 <- 'a' Rule2('b')
        Rule2(B) <- B
    `));

    // Equality on success
    ParseTree result = Test("ab");

    enum CTsuccess = Test("ab");

    assert(CTsuccess == result, "Compile-time parsing is equal to runtime parsing on success.");

    // Equality on failure
    result = Test("ac");
    enum CTfailure = Test("ac");

    assert(CTfailure == result, "Compile-time parsing is equal to runtime parsing on failure.");
}

unittest // PEG extensions (arrows, prefixes, suffixes)
{
    mixin(grammar(`
    Arrows:
        Rule1 <- ABC DEF  # Standard arrow
        Rule2 <  ABC DEF  # Space arrow
        Rule3 <  ABC DEF* # Space arrow
        Rule4 <  ABC+ DEF # Space arrow

        Rule5 <- ABC*
        Rule6 <~ ABC*     # Fuse arrow

        Rule7 <: ABC DEF  # Discard arrow
        Rule8 <^ ABC DEF  # Keep arrow
        Rule9 <; ABC DEF  # Drop arrow
        Rule10 <% ABC Rule1 DEF  # Propagate arrow

        ABC <- "abc"
        DEF <- "def"
    `));

    // Comparing <- ABC DEF and < ABC DEF
    ParseTree result = Arrows.decimateTree(Arrows.Rule1("abcdef"));
    assert(result.successful);
    assert(result.begin == 0);
    assert(result.end ==6);
    assert(result.matches == ["abc", "def"]);
    assert(result.children.length == 2);
    assert(result.children[0].name == "Arrows.ABC");
    assert(result.children[1].name == "Arrows.DEF");

    result = Arrows.decimateTree(Arrows.Rule1("abc  def"));
    assert(!result.successful);

    result = Arrows.decimateTree(Arrows.Rule2("abcdef"));
    assert(result.successful);
    assert(result.begin == 0);
    assert(result.end == 6);
    assert(result.matches == ["abc", "def"]);
    assert(result.children.length == 2);
    assert(result.children[0].name == "Arrows.ABC");
    assert(result.children[1].name == "Arrows.DEF");

    result = Arrows.decimateTree(Arrows.Rule2("abc  def  "));
    assert(result.successful, "space arrows consume spaces.");
    assert(result.begin == 0);
    assert(result.end == "abc  def  ".length, "The entire input is parsed.");
    assert(result.matches == ["abc", "def"]);
    assert(result.children.length == 2);
    assert(result.children[0].name == "Arrows.ABC");
    assert(result.children[1].name == "Arrows.DEF");

    result = Arrows.decimateTree(Arrows.Rule3("abcdefdef"));
    assert(result.successful);
    assert(result.begin == 0);
    assert(result.end == "abcdefdef".length);
    assert(result.matches == ["abc", "def", "def"]);
    assert(result.children.length == 3);
    assert(result.children[0].name == "Arrows.ABC");
    assert(result.children[1].name == "Arrows.DEF");
    assert(result.children[2].name == "Arrows.DEF");

    result = Arrows.decimateTree(Arrows.Rule3("abc  def  defdef"));
    assert(result.successful, "space arrows consume spaces.");
    assert(result.begin == 0);
    assert(result.end == "abc  def  defdef".length, "The entire input is parsed.");
    assert(result.matches == ["abc", "def", "def", "def"]);
    assert(result.children.length == 4);
    assert(result.children[0].name == "Arrows.ABC");
    assert(result.children[1].name == "Arrows.DEF");
    assert(result.children[2].name == "Arrows.DEF");
    assert(result.children[3].name == "Arrows.DEF");

    result = Arrows.decimateTree(Arrows.Rule4("abcabcdef"));
    assert(result.successful);
    assert(result.begin == 0);
    assert(result.end == "abcabcdef".length);
    assert(result.matches == ["abc", "abc", "def"]);
    assert(result.children.length == 3);
    assert(result.children[0].name == "Arrows.ABC");
    assert(result.children[1].name == "Arrows.ABC");
    assert(result.children[2].name == "Arrows.DEF");

    result = Arrows.decimateTree(Arrows.Rule4("   abc abcabc  def  "));
    assert(result.successful, "space arrows consume spaces.");
    assert(result.begin == 0);
    assert(result.end == "   abc abcabc  def  ".length, "The entire input is parsed.");
    assert(result.matches == ["abc", "abc", "abc", "def"]);
    assert(result.children.length == 4);
    assert(result.children[0].name == "Arrows.ABC");
    assert(result.children[1].name == "Arrows.ABC");
    assert(result.children[2].name == "Arrows.ABC");
    assert(result.children[3].name == "Arrows.DEF");

    //Comparing <- ABC* and <~ ABC*
    result = Arrows.decimateTree(Arrows.Rule5("abcabcabc"));
    assert(result.successful);
    assert(result.begin == 0);
    assert(result.end == "abcabcabc".length, "The entire input is parsed.");
    assert(result.matches == ["abc", "abc", "abc"]);
    assert(result.children.length == 3, "With the * operator, all children are kept.");
    assert(result.children[0].name == "Arrows.ABC");
    assert(result.children[1].name == "Arrows.ABC");
    assert(result.children[2].name == "Arrows.ABC");

    result = Arrows.decimateTree(Arrows.Rule6("abcabcabc"));
    assert(result.successful);
    assert(result.begin == 0);
    assert(result.end == "abcabcabc".length, "The entire input is parsed.");
    assert(result.matches == ["abcabcabc"], "Matches are fused.");
    assert(result.children.length == 0, "The <~ arrow cuts children.");

    // Comparing <- ABC DEF and <: ABC DEF
    result = Arrows.decimateTree(Arrows.Rule7("abcdef"));
    assert(result.successful);
    assert(result.begin == 0);
    assert(result.end == "abcdef".length, "The entire input is parsed.");
    assert(result.matches is null, "No match with the discard arrow.");
    assert(result.children.length == 0, "No children with the discard arrow.");

    // Comparing <- ABC DEF and <^ ABC DEF
    //But <^ is not very useful anyways. It does not distribute ^ among the subrules.
    result = Arrows.decimateTree(Arrows.Rule8("abcdef"));
    assert(result.successful);
    assert(result.begin == 0);
    assert(result.end == "abcdef".length, "The entire input is parsed.");
    assert(result.matches == ["abc", "def"]);
    assert(result.children[0].children.length == 2);

    // Comparing <- ABC DEF and <; ABC DEF
    result = Arrows.decimateTree(Arrows.Rule9("abcdef"));
    assert(result.successful);
    assert(result.begin == 0);
    assert(result.end == "abcdef".length, "The entire input is parsed.");
    assert(result.matches == ["abc", "def"], "The drop arrow keeps the matches.");
    assert(result.children.length == 0, "The drop arrow drops the children.");

    // Comparing <- ABC DEF and <% ABC Rule1 DEF
    //But <% is not very useful anyways. It does not distribute % among the subrules.
    result = Arrows.decimateTree(Arrows.Rule10("abcabcdefdef"));
    assert(result.successful);
    assert(result.begin == 0);
    assert(result.end == "abcabcdefdef".length, "The entire input is parsed.");
    assert(result.matches == ["abc", "abc", "def", "def"]);
    assert(result.children.length == 3);
    assert(result.children[0].name == "Arrows.ABC");
    assert(result.children[1].name == "Arrows.Rule1", "No rule replacement by its own children. See % for that.");
    assert(result.children[2].name == "Arrows.DEF");
}

unittest //More space arrow tests
{
    mixin(grammar(`
    Spaces:
        Rule1 < A (B C)+
        A <- 'a'
        B <- 'b'
        C <- 'c'
    `));

    ParseTree result = Spaces.decimateTree(Spaces.Rule1("abcbc"));

    assert(result.successful);
    assert(result.begin == 0);
    assert(result.end == "abcbc".length);
    assert(result.children.length == 5);
    assert(result.children[0].name == "Spaces.A");
    assert(result.children[1].name == "Spaces.B");
    assert(result.children[2].name == "Spaces.C");
    assert(result.children[3].name == "Spaces.B");
    assert(result.children[4].name == "Spaces.C");

    result = Spaces.decimateTree(Spaces.Rule1(" a bc  b  c "));

    assert(result.successful);
    assert(result.begin == 0);
    assert(result.end == " a bc  b  c ".length);
    assert(result.children.length == 5);
    assert(result.children[0].name == "Spaces.A");
    assert(result.children[1].name == "Spaces.B");
    assert(result.children[2].name == "Spaces.C");
    assert(result.children[3].name == "Spaces.B");
    assert(result.children[4].name == "Spaces.C");
}

unittest // Prefix and suffix tests
{
    mixin(grammar(`
    PrefixSuffix:
        # Reference
        Rule1 <-  ABC   DEF
        Rule2 <- "abc" "def"
        Rule3 <-    ABC*
        Rule4 <-   "abc"*

        # Discard operator
        Rule5 <-  :ABC    DEF
        Rule6 <-   ABC   :DEF
        Rule7 <- :"abc"  "def"
        Rule8 <-  "abc" :"def"

        # Drop operator
        Rule9  <-  ;ABC    DEF
        Rule10 <-   ABC   ;DEF
        Rule11 <- ;"abc"  "def"
        Rule12 <-  "abc" ;"def"

        # Fuse operator

        Rule13 <- ~( ABC* )
        Rule14 <- ~("abc"*)

        # Keep operator
        Rule15 <- ^"abc" ^"def"

        # Propagate operator
        Rule16 <- ABC  Rule1 DEF
        Rule17 <- ABC %Rule1 DEF


        ABC <- "abc"
        DEF <- "def"
    `));


    // Comparing standard and discarded rules
    auto result = PrefixSuffix.decimateTree(PrefixSuffix.Rule1("abcdef"));

    assert(result.successful);
    assert(result.begin == 0);
    assert(result.end == 6);
    assert(result.matches == ["abc", "def"]);
    assert(result.children.length == 2);
    assert(result.children[0].name == "PrefixSuffix.ABC");
    assert(result.children[1].name == "PrefixSuffix.DEF");

    result = PrefixSuffix.decimateTree(PrefixSuffix.Rule5("abcdef"));

    assert(result.successful);
    assert(result.begin == 0);
    assert(result.end == 6);
    assert(result.matches == ["def"]);
    assert(result.children.length == 1, "The first child is discarded.");
    assert(result.children[0].name == "PrefixSuffix.DEF");

    result = PrefixSuffix.decimateTree(PrefixSuffix.Rule6("abcdef"));

    assert(result.successful);
    assert(result.begin == 0);
    assert(result.end == 6);
    assert(result.matches == ["abc"]);
    assert(result.children.length == 1, "The second child is discarded.");
    assert(result.children[0].name == "PrefixSuffix.ABC");


    result = PrefixSuffix.decimateTree(PrefixSuffix.Rule2("abcdef"));

    assert(result.successful);
    assert(result.begin == 0);
    assert(result.end == 6);
    assert(result.matches == ["abc", "def"]);
    assert(result.children.length == 0, "Literals do not create children.");

    result = PrefixSuffix.decimateTree(PrefixSuffix.Rule7("abcdef"));

    assert(result.successful);
    assert(result.begin == 0);
    assert(result.end == 6);
    assert(result.matches == ["def"]);
    assert(result.children.length == 0);

    result = PrefixSuffix.decimateTree(PrefixSuffix.Rule8("abcdef"));

    assert(result.successful);
    assert(result.begin == 0);
    assert(result.end == 6);
    assert(result.matches == ["abc"]);
    assert(result.children.length == 0);

    // Comparing standard and dropped rules

    result = PrefixSuffix.decimateTree(PrefixSuffix.Rule9("abcdef"));

    assert(result.successful);
    assert(result.begin == 0);
    assert(result.end == 6);
    assert(result.matches == ["abc", "def"], "All matches are there.");
    assert(result.children.length == 1, "The first child is discarded.");
    assert(result.children[0].name == "PrefixSuffix.DEF");

    result = PrefixSuffix.decimateTree(PrefixSuffix.Rule10("abcdef"));

    assert(result.successful);
    assert(result.begin == 0);
    assert(result.end == 6);
    assert(result.matches == ["abc", "def"], "All matches are there.");
    assert(result.children.length == 1, "The second child is discarded.");
    assert(result.children[0].name == "PrefixSuffix.ABC");

    result = PrefixSuffix.decimateTree(PrefixSuffix.Rule11("abcdef"));

    assert(result.successful);
    assert(result.begin == 0);
    assert(result.end == 6);
    assert(result.matches == ["abc", "def"], "All matches are there.");
    assert(result.children.length == 0);

    result = PrefixSuffix.decimateTree(PrefixSuffix.Rule12("abcdef"));

    assert(result.successful);
    assert(result.begin == 0);
    assert(result.end == 6);
    assert(result.matches == ["abc", "def"], "All matches are there.");
    assert(result.children.length == 0);


    // Comparing standard and fused rules

    result = PrefixSuffix.decimateTree(PrefixSuffix.Rule3("abcabcabc"));

    assert(result.successful);
    assert(result.begin == 0);
    assert(result.end == "abcabcabc".length);
    assert(result.matches == ["abc", "abc", "abc"]);
    assert(result.children.length == 3, "Standard '*': 3 children.");
    assert(result.children[0].name == "PrefixSuffix.ABC");
    assert(result.children[1].name == "PrefixSuffix.ABC");
    assert(result.children[2].name == "PrefixSuffix.ABC");

    result = PrefixSuffix.decimateTree(PrefixSuffix.Rule4("abcabcabc"));

    assert(result.successful);
    assert(result.begin == 0);
    assert(result.end == "abcabcabc".length);
    assert(result.matches == ["abc", "abc", "abc"]);
    assert(result.children.length == 0, "All literals are discarded by the tree decimation.");

    result = PrefixSuffix.decimateTree(PrefixSuffix.Rule13("abcabcabc"));

    assert(result.successful);
    assert(result.begin == 0);
    assert(result.end == "abcabcabc".length);
    assert(result.matches == ["abcabcabc"], "All matches are fused.");
    assert(result.children.length == 0, "Children are discarded by '~'.");

    result = PrefixSuffix.decimateTree(PrefixSuffix.Rule14("abcabcabc"));

    assert(result.successful);
    assert(result.begin == 0);
    assert(result.end == "abcabcabc".length);
    assert(result.matches == ["abcabcabc"], "All matches are there.");
    assert(result.children.length == 0, "Children are discarded by '~'.");

    // Testing the keep (^) operator

    result  = PrefixSuffix.decimateTree(PrefixSuffix.Rule15("abcdef"));

    assert(result.successful);
    assert(result.begin == 0);
    assert(result.end == "abcdef".length);
    assert(result.matches == ["abc", "def"], "All matches are there.");
    assert(result.children.length == 2, "Both children are kept by '^'.");
    assert(result.children[0].name == `literal!("abc")`,
           `literal!("abc") is kept even though it's not part of the grammar rules.`);
    assert(result.children[1].name == `literal!("def")`,
           `literal!("def") is kept even though it's not part of the grammar rules.`);

    // Comparing standard and propagated (%) rules.
    result  = PrefixSuffix.decimateTree(PrefixSuffix.Rule16("abcabcdefdef"));

    assert(result.successful);
    assert(result.begin == 0);
    assert(result.end == "abcabcdefdef".length);
    assert(result.matches == ["abc", "abc", "def", "def"], "All matches are there.");
    assert(result.children.length == 3, "Standard rule: three children.");
    assert(result.children[0].name == "PrefixSuffix.ABC");
    assert(result.children[1].name == "PrefixSuffix.Rule1");
    assert(result.children[1].children.length == 2, "Rule1 creates two children.");
    assert(result.children[1].children[0].name, "PrefixSuffix.ABC");
    assert(result.children[1].children[1].name, "PrefixSuffix.DEF");
    assert(result.children[2].name == "PrefixSuffix.DEF");

    result  = PrefixSuffix.decimateTree(PrefixSuffix.Rule17("abcabcdefdef"));

    // From (ABC, Rule1(ABC,DEF), DEF) to (ABC,ABC,DEF,DEF)
    assert(result.successful);
    assert(result.begin == 0);
    assert(result.end == "abcabcdefdef".length);
    assert(result.matches == ["abc", "abc", "def", "def"], "All matches are there.");
    assert(result.children.length == 4, "%-affected rule: four children.");
    assert(result.children[0].name == "PrefixSuffix.ABC");
    assert(result.children[1].name == "PrefixSuffix.ABC");
    assert(result.children[2].name == "PrefixSuffix.DEF");
    assert(result.children[2].name == "PrefixSuffix.DEF");

    // Testing % and < together
    mixin(grammar(`
    PropTest:
        Rule1 < B C+
        Rule2 <- B (%C)+
        Rule3 <  B (%C)+
        Rule4 <  B %(D E)+

        B <- 'b'
        C <- D E
        D <- 'd'
        E <- 'e'
    `));

    result = PropTest.decimateTree(PropTest.Rule1("bdedede"));
    assert(result.successful);
    assert(result.begin == 0);
    assert(result.end == "bdedede".length);
    assert(result.matches == ["b", "d", "e", "d", "e", "d", "e"]);
    assert(result.children.length == 4, "b and de, de, de");
    assert(result.children[0].name == "PropTest.B");
    assert(result.children[1].name == "PropTest.C");
    assert(result.children[2].name == "PropTest.C");
    assert(result.children[3].name == "PropTest.C");

    result = PropTest.decimateTree(PropTest.Rule2("bdedede"));
    assert(result.successful);
    assert(result.begin == 0);
    assert(result.end == "bdedede".length);
    assert(result.matches == ["b", "d", "e", "d", "e", "d", "e"]);
    assert(result.children.length == 7, "b and (d and e), thrice.");
    assert(result.children[0].name == "PropTest.B");
    assert(result.children[1].name == "PropTest.D");
    assert(result.children[2].name == "PropTest.E");
    assert(result.children[3].name == "PropTest.D");
    assert(result.children[4].name == "PropTest.E");
    assert(result.children[5].name == "PropTest.D");
    assert(result.children[6].name == "PropTest.E");

    result = PropTest.decimateTree(PropTest.Rule3("bdedede"));
    assert(result.successful);
    assert(result.begin == 0);
    assert(result.end == "bdedede".length);
    assert(result.matches == ["b", "d", "e", "d", "e", "d", "e"]);
    assert(result.children.length == 7, "b and (d and e), thrice.");
    assert(result.children[0].name == "PropTest.B");
    assert(result.children[1].name == "PropTest.D");
    assert(result.children[2].name == "PropTest.E");
    assert(result.children[3].name == "PropTest.D");
    assert(result.children[4].name == "PropTest.E");
    assert(result.children[5].name == "PropTest.D");
    assert(result.children[6].name == "PropTest.E");

    result = PropTest.decimateTree(PropTest.Rule3("  b  de de  de "));
    assert(result.successful);
    assert(result.begin == 0);
    assert(result.end == "  b  de de  de ".length);
    assert(result.matches == ["b", "d", "e", "d", "e", "d", "e"]);
    assert(result.children.length == 7, "b and (d and e), thrice.");
    assert(result.children[0].name == "PropTest.B");
    assert(result.children[1].name == "PropTest.D");
    assert(result.children[2].name == "PropTest.E");
    assert(result.children[3].name == "PropTest.D");
    assert(result.children[4].name == "PropTest.E");
    assert(result.children[5].name == "PropTest.D");
    assert(result.children[6].name == "PropTest.E");

    result = PropTest.decimateTree(PropTest.Rule4("bdedede"));
    assert(result.successful);
    assert(result.begin == 0);
    assert(result.end == "bdedede".length);
    assert(result.matches == ["b", "d", "e", "d", "e", "d", "e"]);
    assert(result.children.length == 7, "b and (d and e), thrice.");
    assert(result.children[0].name == "PropTest.B");
    assert(result.children[1].name == "PropTest.D");
    assert(result.children[2].name == "PropTest.E");
    assert(result.children[3].name == "PropTest.D");
    assert(result.children[4].name == "PropTest.E");
    assert(result.children[5].name == "PropTest.D");
    assert(result.children[6].name == "PropTest.E");

    result = PropTest.decimateTree(PropTest.Rule4("  b  de de  de "));
    assert(result.successful);
    assert(result.begin == 0);
    assert(result.end == "  b  de de  de ".length);
    assert(result.matches == ["b", "d", "e", "d", "e", "d", "e"]);
    assert(result.children.length == 7, "b and (d and e), thrice.");
    assert(result.children[0].name == "PropTest.B");
    assert(result.children[1].name == "PropTest.D");
    assert(result.children[2].name == "PropTest.E");
    assert(result.children[3].name == "PropTest.D");
    assert(result.children[4].name == "PropTest.E");
    assert(result.children[5].name == "PropTest.D");
    assert(result.children[6].name == "PropTest.E");

    // More than one prefix, more than one suffixes
    mixin(grammar(`
    MoreThanOne:
        Rule1 <- ~:("abc"*)   # Two prefixes (nothing left for ~, after :)
        Rule2 <- :~("abc"*)   # Two prefixes (: will discard everything ~ did)
        Rule3 <- ;:~"abc"     # Many prefixes
        Rule4 <- ~~~("abc"*)  # Many fuses (no global effect)

        Rule5 <- "abc"+*      # Many suffixes
        Rule6 <- "abc"+?      # Many suffixes

        Rule7 <- !!"abc"      # Double negation, equivalent to '&'
        Rule8 <-  &"abc"

        Rule9 <- ^^"abc"+*   # Many suffixes and prefixes
    `));

    assert(is(MoreThanOne), "This compiles all right.");

    result = MoreThanOne.decimateTree(MoreThanOne.Rule1("abcabcabc"));
    assert(result.successful);
    assert(result.begin == 0);
    assert(result.end == "abcabcabc".length);
    assert(result.matches is null);
    assert(result.children.length == 0);

    result = MoreThanOne.decimateTree(MoreThanOne.Rule2("abcabcabc"));
    assert(result.successful);
    assert(result.begin == 0);
    assert(result.end == "abcabcabc".length);
    assert(result.matches is null);
    assert(result.children.length == 0);

    result = MoreThanOne.decimateTree(MoreThanOne.Rule3("abcabcabc"));
    assert(result.successful);
    assert(result.begin == 0);
    assert(result.end == "abc".length);
    assert(result.matches is null);
    assert(result.children.length == 0);

    result = MoreThanOne.decimateTree(MoreThanOne.Rule4("abcabcabc"));
    assert(result.successful);
    assert(result.begin == 0);
    assert(result.end == "abcabcabc".length);
    assert(result.matches == ["abcabcabc"]);
    assert(result.children.length == 0);

    // +* and +?
    result = MoreThanOne.decimateTree(MoreThanOne.Rule5("abcabcabc"));
    assert(result.successful);
    assert(result.begin == 0);
    assert(result.end == "abcabcabc".length);
    assert(result.matches == ["abc", "abc", "abc"]);
    assert(result.children.length == 0);

    result = MoreThanOne.decimateTree(MoreThanOne.Rule6("abcabcabc"));
    assert(result.successful);
    assert(result.begin == 0);
    assert(result.end == "abcabcabc".length);
    assert(result.matches == ["abc", "abc", "abc"]);
    assert(result.children.length == 0);

    // !! is equivalent to &
    result = MoreThanOne.decimateTree(MoreThanOne.Rule7("abc"));
    assert(result.successful);
    assert(result.begin == 0);
    assert(result.end == 0);
    assert(result.matches is null);
    assert(result.children.length == 0);

    result = MoreThanOne.decimateTree(MoreThanOne.Rule8("abc"));
    assert(result.successful);
    assert(result.begin == 0);
    assert(result.end == 0);
    assert(result.matches is null);
    assert(result.children.length == 0);

    // ^^"abc"+*
    result = MoreThanOne.decimateTree(MoreThanOne.Rule9("abcabcabc"));
    assert(result.successful);
    assert(result.begin == 0);
    assert(result.end == 9);
    assert(result.matches == ["abc", "abc", "abc"]);
    assert(result.children.length == 1);
    assert(result.name == `MoreThanOne.Rule9`);
    assert(result.children[0].name == `keep!(zeroOrMore!(oneOrMore!(literal!("abc"))))`);
    assert(result.children[0].children.length == 1);
    assert(result.children[0].children[0].name == `zeroOrMore!(oneOrMore!(literal!("abc")))`);
    assert(result.children[0].children[0].children.length == 1);
    assert(result.children[0].children[0].children[0].name == `oneOrMore!(literal!("abc"))`);
    assert(result.children[0].children[0].children[0].children.length == 3);
    assert(result.children[0].children[0].children[0].children[0].name == `literal!("abc")`);
    assert(result.children[0].children[0].children[0].children[1].name == `literal!("abc")`);
    assert(result.children[0].children[0].children[0].children[2].name == `literal!("abc")`);
}

unittest // Issue #88 unit test
{
    enum gram = `
    P:
        Rule1 <- (w 'a' w)*
        Rule2 <- (wx 'a' wx)*
        w <- :(' ' / '\n' / '\t' / '\r')*
        wx <- (:' ' / '\n' / '\t' / '\r')*
    `;

    mixin(grammar(gram));

    string input = "   a   a   a a  a a ";

    ParseTree p1 = P.decimateTree(P.Rule1(input));
    ParseTree p2 = P.decimateTree(P.Rule2(input));
    assert(softCompare(p1,p2));

    input = " a\n  \011\012 a\n\t  a\x09\x0A a ";
    p1 = P.decimateTree(P.Rule1(input));
    p2 = P.decimateTree(P.Rule2(input));
    assert(p1.end == input.length); // Parse the entire string
    assert(p2.end == input.length);
}

unittest // Leading alternation
{
    mixin(grammar(`
    LeadingAlternation:
        Rule1 <- / 'a'
        Rule2 <- / 'a' / 'b'
        Rule3 <- (/ 'a' / 'b')
    `));

    ParseTree result = LeadingAlternation.decimateTree(LeadingAlternation.Rule1("a"));
    assert(result.successful);
    assert(result.begin == 0);
    assert(result.end == 1);
    assert(result.matches == ["a"]);

    result = LeadingAlternation.decimateTree(LeadingAlternation.Rule2("b"));
    assert(result.successful);
    assert(result.begin == 0);
    assert(result.end == 1);
    assert(result.matches == ["b"]);

    result = LeadingAlternation.decimateTree(LeadingAlternation.Rule3("b"));
    assert(result.successful);
    assert(result.begin == 0);
    assert(result.end == 1);
    assert(result.matches == ["b"]);
}

unittest // Extended chars tests
{
mixin(grammar("
    Chars:
        # Lone chars
        Rule1 <- '\t' '0' 'A' '~'
        Rule2 <- '\11' '\60' '\101' '\176'           # \t 0 A ~ in octal
        Rule3 <- '\011' '\060' '\101' '\176'         # \t 0 A ~ in octal (prefix 0)
        Rule4 <- '\x09' '\x30' '\x41' '\x7E'         # \t 0 A ~ in hexadecimal
        Rule5 <- '\u0009' '\u0030' '\u0041' '\u007E' # \t 0 A ~ in unicode
        Rule6 <- '\U00000009' '\U00000030' '\U00000041' '\U0000007E' # \t 0 A ~ in unicode

        # Strings literals
        Rule7 <- '\t0A~'
        Rule8 <- '\11\60\101\176'            # \t 0 A ~ in octal
        Rule9 <- '\011\060\101\176'          # \t 0 A ~ in octal (prefix 0)
        Rule10 <- '\x09\x30\x41\x7E'         # \t 0 A ~ in hexadecimal
        Rule11 <- '\u0009\u0030\u0041\u007E' # \t 0 A ~ in unicode
        Rule12 <- '\U00000009\U00000030\U00000041' '\U0000007E' # \t 0 A ~ in unicode

        # Outside Latin
        Rule13 <- '\u03B1\u03B9\u03C6\u03B1' # alpha in greek
        Rule14 <- 'αιφα'

        # Hello's
        English <- 'Hello'
        Russian <- 'Здравствуйте'
        Arabic <- 'السلام عليك'
        Chinese <- '你好'
        Japanese <- '今日は'
        Spanish <- '¡Hola!'
    "));


    assert(Chars.decimateTree(Chars.Rule1("\t0A~")).successful);
    assert(Chars.decimateTree(Chars.Rule2("\t0A~")).successful);
    assert(Chars.decimateTree(Chars.Rule3("\t0A~")).successful);
    assert(Chars.decimateTree(Chars.Rule4("\t0A~")).successful);
    assert(Chars.decimateTree(Chars.Rule5("\t0A~")).successful);
    assert(Chars.decimateTree(Chars.Rule6("\t0A~")).successful);

    assert(Chars.decimateTree(Chars.Rule7("\t0A~")).successful);
    assert(Chars.decimateTree(Chars.Rule8("\t0A~")).successful);
    assert(Chars.decimateTree(Chars.Rule9("\t0A~")).successful);
    assert(Chars.decimateTree(Chars.Rule10("\t0A~")).successful);
    assert(Chars.decimateTree(Chars.Rule11("\t0A~")).successful);
    assert(Chars.decimateTree(Chars.Rule12("\t0A~")).successful);

    assert(Chars.decimateTree(Chars.Rule13("\u03B1\u03B9\u03C6\u03B1")).successful);
    assert(Chars.decimateTree(Chars.Rule13("αιφα")).successful);

    assert(Chars.decimateTree(Chars.Rule14("\u03B1\u03B9\u03C6\u03B1")).successful);
    assert(Chars.decimateTree(Chars.Rule14("αιφα")).successful);

    assert(Chars.decimateTree(Chars.English("Hello")).successful);
    assert(Chars.decimateTree(Chars.Russian("Здравствуйте")).successful);
    assert(Chars.decimateTree(Chars.Arabic("السلام عليك")).successful);
    assert(Chars.decimateTree(Chars.Chinese("你好")).successful);
    assert(Chars.decimateTree(Chars.Japanese("今日は'")).successful);
    assert(Chars.decimateTree(Chars.Spanish("¡Hola!")).successful);
}

unittest // Extended char range tests
{
    import std.conv;

    mixin(grammar(`
    CharRanges:
        Rule1 <- [a-z]
        Rule2 <- [\141-\172]             # a-z in octal
        Rule3 <- [\x61-\x7A]             # a-z in hexadecimal
        Rule4 <- [\u0061-\u007A]         # a-z in UTF16
        Rule5 <- [\U00000061-\U0000007A] # a-z in UTF32

        Rule6 <- [\-\[\]\\\'\"\n\r\t]
    `));

    string lower = "abcdefghijklmnopqrstuvwxyz";
    string upper = "ABCDEFGHIJKLMNOPQRSTUVWXYZ";
    string digits = "0123456789";
    string others = "?./,;:!*&()[]<>";
    string escapes = "-[]\\\'\"\n\r\t";

    foreach(dchar c; lower)
    {
        assert(CharRanges.Rule1(to!string(c)).successful);
        assert(CharRanges.Rule2(to!string(c)).successful);
        assert(CharRanges.Rule3(to!string(c)).successful);
        assert(CharRanges.Rule4(to!string(c)).successful);
        assert(CharRanges.Rule5(to!string(c)).successful);
    }

    foreach(dchar c; upper ~ digits ~ others)
    {
        assert(!CharRanges.Rule1(to!string(c)).successful);
        assert(!CharRanges.Rule2(to!string(c)).successful);
        assert(!CharRanges.Rule3(to!string(c)).successful);
        assert(!CharRanges.Rule4(to!string(c)).successful);
        assert(!CharRanges.Rule5(to!string(c)).successful);
    }

    foreach(dchar c; escapes)
    {
        assert(CharRanges.Rule6(to!string(c)).successful);
    }
}

unittest // qualified names for rules
{
    mixin(grammar(`
    First:
        Rule1 <- "abc"
        Rule2 <- "def"
    `));

    mixin(grammar(`
    Second:
        Rule1 <- First.Rule1
        Rule2 <- First.Rule2
        Rule3 <- pegged.peg.list(pegged.peg.identifier, ',')
    `));

    // Equal on success
    ParseTree reference = First("abc");
    ParseTree result = Second("abc");
    assert(reference.successful);
    assert(result.successful);
    assert(result.matches == reference.matches);
    assert(result.begin == reference.begin);
    assert(result.end == reference.end);

    // Equal on failure
    reference = First("def");
    result = Second("def");
    assert(!reference.successful);
    assert(!result.successful);
    assert(result.matches == reference.matches);
    assert(result.begin == reference.begin);
    assert(result.end == reference.end);

    // Second rule test
    reference = First.Rule2("def");
    result = Second.Rule2("def");
    assert(reference.successful);
    assert(result.matches == reference.matches);
    assert(result.begin == reference.begin);
    assert(result.end == reference.end);

    // External (predefined) rule call:
    result = Second.Rule3("foo,bar,baz");
    assert(result.successful);
    assert(result.begin == 0);
    assert(result.end == "foo,bar,baz".length);
    assert(result.matches == ["foo", "bar", "baz"]);
}

unittest // Parameterized rules
{
    mixin(grammar(`
    Parameterized:
        # Different arities
        Rule1(A)     <- A+
        Rule1(A,B)   <- (A B)+
        Rule1(A,B,C) <- (A B C)+

        # Inner call
        Call1    <- Rule1('a')
        Call2    <- Rule1('a','b')
        Call3    <- Rule1('a','b','c')
        Call4(A) <- Rule1(A, A, A)
        Call5(A) <- Rule1('a', A, 'c')

        # Default values
        Rule2(A = 'a', B = 'b') <- (A B)+

        # Re-using the parameters
        Rule3(A,B) <- A B B A  # Money money money!

        # The standard parameterized rule
        List(Elem, Sep) < Elem (:Sep Elem)*

        # Another common PEG pattern
        AllUntil(End) <~ (!End .)* :End
    `));

    alias Parameterized.Rule1!(literal!"a") R1;
    alias oneOrMore!(literal!"a") Ref1;

    ParseTree reference = Ref1("aaaa");
    ParseTree result = R1("aaaa");

    assert(result.name == `Parameterized.Rule1!(literal!("a"))`);
    assert(reference.successful);
    assert(result.successful);
    assert(result.matches == reference.matches);
    assert(result.begin == reference.begin);
    assert(result.end == reference.end);

    result = Parameterized.Call1("aaaa");

    assert(result.name == `Parameterized.Call1`);
    assert(result.successful);
    assert(result.matches == reference.matches);
    assert(result.begin == reference.begin);
    assert(result.end == reference.end);

    alias Parameterized.Rule1!(literal!"abc") R1long;
    alias oneOrMore!(literal!"abc") Ref1long;

    reference = Ref1long("abcabcabcabc");
    result = R1long("abcabcabcabc");

    assert(result.name == `Parameterized.Rule1!(literal!("abc"))`);
    assert(reference.successful);
    assert(result.successful);
    assert(result.matches == reference.matches);
    assert(result.begin == reference.begin);
    assert(result.end == reference.end);

    alias Parameterized.Rule1!(literal!"a", literal!"b") R2;
    alias oneOrMore!(and!(literal!"a", literal!"b")) Ref2;

    reference = Ref2("abababab");
    result = R2("abababab");

    assert(result.name == `Parameterized.Rule1!(literal!("a"), literal!("b"))`);
    assert(reference.successful);
    assert(result.successful);
    assert(result.matches == reference.matches);
    assert(result.begin == reference.begin);
    assert(result.end == reference.end);

    result = Parameterized.Call2("abababab");

    assert(result.name == `Parameterized.Call2`);
    assert(result.successful);
    assert(result.matches == reference.matches);
    assert(result.begin == reference.begin);
    assert(result.end == reference.end);

    alias Parameterized.Rule1!(literal!"a", literal!"b", literal!"c") R3;
    alias oneOrMore!(and!(literal!"a", literal!"b", literal!"c")) Ref3;

    reference = Ref3("abcabcabcabc");
    result = R3("abcabcabcabc");

    assert(result.name == `Parameterized.Rule1!(literal!("a"), literal!("b"), literal!("c"))`);
    assert(reference.successful);
    assert(result.successful);
    assert(result.matches == reference.matches);
    assert(result.begin == reference.begin);
    assert(result.end == reference.end);

    result = Parameterized.Call3("abcabcabcabc");

    assert(result.name == `Parameterized.Call3`);
    assert(result.successful);
    assert(result.matches == reference.matches);
    assert(result.begin == reference.begin);
    assert(result.end == reference.end);

    result = Parameterized.Call4!(literal!"A")("AAAAAA");

    assert(result.name == `Parameterized.Call4!(literal!("A"))`);
    assert(result.successful);
    assert(result.begin == 0);
    assert(result.end == "AAAAAA".length);
    assert(result.matches == ["A","A","A","A","A","A"]);

    result = Parameterized.Call5!(literal!"A")("aAcaAc");

    assert(result.name == `Parameterized.Call5!(literal!("A"))`);
    assert(result.successful);
    assert(result.begin == 0);
    assert(result.end == "aAcaAc".length);
    assert(result.matches == ["a","A","c","a","A","c"]);

    // Default parameters
    alias Parameterized.Rule2!() R2_1;
    alias Parameterized.Rule2!(literal!"a") R2_2;
    alias Parameterized.Rule2!(literal!"a", literal!"b") R2_3;

    assert(R2_1("ababab").successful);
    assert(R2_2("ababab").successful);
    assert(R2_3("ababab").successful);

    // Re-using a parameter (A B B A)
    result = Parameterized.Rule3!(literal!"A", literal!"B")("ABBA");

    assert(result.name == `Parameterized.Rule3!(literal!("A"), literal!("B"))`);
    assert(result.successful);
    assert(result.begin == 0);
    assert(result.end == "ABBA".length);
    assert(result.matches == ["A", "B", "B", "A"]);

    alias Parameterized.List!(identifier, literal!",") IdList; // Identifiers separated by ','
    alias Parameterized.List!(IdList, literal!";") IdList2; // IdList's separated by ';'

    result = IdList("foo, bar, baz");

    assert(result.name == `Parameterized.List!(identifier, literal!(","))`);
    assert(result.successful);
    assert(result.begin == 0);
    assert(result.end == "foo, bar, baz".length);
    assert(result.matches == ["foo", "bar", "baz"]);

    result = Parameterized.decimateTree(IdList2("foo,bar,baz; abc, def,   ghi"));

    assert(result.name == `Parameterized.List!(Parameterized.List!(identifier, literal!(",")), literal!(";"))`);
    assert(result.successful);
    assert(result.begin == 0);
    assert(result.end == "foo,bar,baz; abc, def,   ghi".length);
    assert(result.matches == ["foo", "bar", "baz", "abc", "def", "ghi"]);

    assert(result.children.length == 2);

    assert(result.children[0].name == `Parameterized.List!(identifier, literal!(","))`);
    assert(result.children[0].matches == ["foo", "bar", "baz"]);

    assert(result.children[1].name == `Parameterized.List!(identifier, literal!(","))`);
    assert(result.children[1].matches == ["abc", "def", "ghi"]);

    alias Parameterized.AllUntil!(or!(endOfLine)) Line;
    alias zeroOrMore!(Line) Lines;

    string input =
"This is an input text.
Here is another line.

    And the last one.
";

    result = Lines(input);
    assert(result.successful);
    assert(result.children.length == 4);
    assert(result.children[0].matches == ["This is an input text."]);
    assert(result.children[1].matches == ["Here is another line."]);
    assert(result.children[2].matches is null);
    assert(result.children[3].matches == ["    And the last one."]);

    // Parameterized grammar test
    mixin(grammar(`
    Arithmetic(Atom) :
        Expr     <  Factor  (('+'/'-') Factor)*
        Factor   <  Primary (('*'/'/') Primary)*
        Primary  <  '(' Expr ')' / '-' Expr / Atom
    `));

    alias Arithmetic!(identifier) Arith1;
    alias Arithmetic!(or!(identifier, digits)) Arith2;

    assert(Arith1("x + y*z/foo").successful);
    assert(Arith2("x + y*z/foo").successful);

    assert(!Arith1("1 + 2*3/456").successful);
    assert(Arith2("1 + 2*3/456").successful);
    assert(Arith2("1 + 2*3/z").successful);
}

version(unittest) // Semantic actions
{
    P doubler(P)(P p)
    {
        if (p.successful)
            p.matches ~= p.matches;
        return p;
    }
}

unittest // Semantic actions, testing { foo } and { foo, bar, baz }
{
    mixin(grammar(`
    Semantic:
        Rule1 <- 'a' {doubler}
        Rule2 <- 'b' {doubler, doubler}
        Rule3 <- 'b' {doubler} {doubler} # Same as Rule2
        Rule4 <- 'b' {doubler, doubler, doubler}
        Rule5 <- 'a' {doubler} 'b' 'c'{doubler}
        Rule6 <{doubler} 'a'  # Rule Level actions
        Rule7 <{doubler} 'a' 'b' {doubler}  # Rule Level actions
        `));

    ParseTree result = Semantic.decimateTree(Semantic.Rule1("a"));
    assert(result.successful);
    assert(result.matches == ["a", "a"]);

    result = Semantic.decimateTree(Semantic.Rule1("b"));
    assert(!result.successful);
    assert(result.matches == [`"a"`]);

    result = Semantic.decimateTree(Semantic.Rule2("b"));
    assert(result.successful);
    assert(result.matches == ["b", "b", "b", "b"]);

    result = Semantic.decimateTree(Semantic.Rule3("b"));
    assert(result.successful);
    assert(result.matches == ["b", "b", "b", "b"]);

    result = Semantic.decimateTree(Semantic.Rule4("b"));
    assert(result.successful);
    assert(result.matches == ["b", "b", "b", "b", "b", "b", "b", "b"]);

    result = Semantic.decimateTree(Semantic.Rule5("abc"));
    assert(result.successful);
    assert(result.matches == ["a", "a", "b", "c", "c"]);

    result = Semantic.decimateTree(Semantic.Rule6("abc"));
    assert(result.successful);
    assert(result.matches == ["a", "a"]);

    result = Semantic.decimateTree(Semantic.Rule7("abc"));
    assert(result.successful);
    assert(result.matches == ["a", "b", "b", "a", "b", "b"]);

}

version(unittest)
{
    P foo(P)(P p) { return p;} // for testing actions

    void badGrammar(string s)()
    {
        assert(!__traits(compiles, {mixin(grammar(s));}), "This should fail: " ~ s);
    }

    void goodGrammar(string s)()
    {
        assert(__traits(compiles, {mixin(grammar(s));}), "This should work: " ~ s);
    }
}


/+ Failed (commit 4cd177a), DMD crashed. Too many grammar istantiations, I guess.
unittest // failure cases: unnamed grammar, no-rule grammar, syntax errors, etc.
{
    // No grammar
    badGrammar!"";

    // Name without colon nor rules
    badGrammar!"Name";

    // No rule
    badGrammar!"Name:";
    badGrammar!"Name1 Name2";

    // Incomplete and badly formulated rules
    badGrammar!"Name:
        Rule1";
    badGrammar!"Name:
        Rule1 Rule2";
    badGrammar!"Name
        Rule1 Rule2";
    badGrammar!"Name:
        Rule1 <-";
    badGrammar!"Name:
        Rule1 <~";
    badGrammar!"Name:
        Rule1 < ";
    badGrammar!"Name:
        Rule1 <%";
    badGrammar!"Name:
        Rule1 <;";
    badGrammar!"Name
        Rule1 <- <-";

    // Non-closing parenthesis, brackets and quotes
    badGrammar!"Name:
        Rule1 <- ('a'";
    badGrammar!"Name:
        Rule1 <- 'a')";
    badGrammar!"Name:
        Rule1 <- ('a'))";
    badGrammar!"Name:
        Rule1 <- (('a')";
    badGrammar!"Name:
        Rule1 <- 'a";
    badGrammar!"Name:
        Rule1 <- a'";
    badGrammar!`Name:
        Rule1 <- "a`;
    badGrammar!`Name:
        Rule1 <- a"`;
    badGrammar!`Name:
        Rule1 <- 'a"`;
    badGrammar!`Name:
        Rule1 <- "a'`;
    badGrammar!"Name:
        Rule1 <- [a";
    badGrammar!"Name:
        Rule1 <- a]";
    badGrammar!"Name:
        Rule1 <- [a]]";
    // But <- [[a] is legal: matches '[' or 'a'
    goodGrammar!"Name:
        Rule1 <- [[a]";

    // Bad prefix/postfix
    badGrammar!"Name:
        Rule1 <- 'a'~";
    badGrammar!"Name:
        Rule1 <- 'a'%";
    badGrammar!"Name:
        Rule1 <- 'a'!";
    badGrammar!"Name:
        Rule1 <- 'a'&";
    badGrammar!"Name:
        Rule1 <- 'a';";
    badGrammar!"Name:
        Rule1 <- *'a'";
    badGrammar!"Name:
        Rule1 <- +'a'";
    badGrammar!"Name:
        Rule1 <- ?'a'";
    badGrammar!"Name:
        Rule1 <- 'a' {}";
    // Foo is defined in a version(unittest) block
    badGrammar!"Name:
        Rule1 <- 'a' { foo";
    badGrammar!"Name:
        Rule1 <- 'a' foo}";
    badGrammar!"Name:
        Rule1 <- 'a' {foo}}"; // closing }
    badGrammar!"Name:
        Rule1 <- 'a' {{foo}"; // opening {
    badGrammar!"Name:
        Rule1 <- 'a' {foo,}"; // bad comma
    badGrammar!"Name:
        Rule1 <- 'a' {,foo}";
    badGrammar!"Name:
        Rule1 <- {foo}"; // no rule before {}'s
    // DMD Bug :-(
    /+glue.c line 1150 dmd::virtual unsigned int Type::totym():Assertion `0' failed.
    badGrammar!"Name:
        Rule1 <- 'a' {bar}"; // bar not defined
    +/

    // choice ('/') syntax errors
    badGrammar!"Name:
        Rule1 <- 'a' /";
    // But: <- / 'a' is legal (it's equivalent to: <- 'a')
    goodGrammar!"Name:
        Rule1 <- / 'a'";
    badGrammar!"Name:
        Rule1 <- /";
    badGrammar!"Name:
        Rule1 <- 'a' / / 'b'";
}
+/

unittest // Memoization testing
{
    enum gram1 = `
    Test1:
        Rule1 <- Rule2* 'b'   # To force a long evaluation of aaaa...
               / Rule2* 'c'   # before finding a 'b' or a 'c'
        Rule2 <- 'a'
        `;

    enum gram2 = `
    Test2:
        Rule1 <- Rule2* 'b'   # To force a long evaluation of aaaa...
               / Rule2* 'c'   # before finding a 'b' or a 'c'
        Rule2 <- 'a'
        `;

    mixin(grammar!(Memoization.yes)(gram1));
    mixin(grammar!(Memoization.no)(gram2));

    assert(is(typeof(Test1.memo)));
    assert(!is(typeof(Test2.memo)));

    ParseTree result1 = Test1("aaaaaaac");      // Memo + Runtime
    enum ParseTree result2 = Test1("aaaaaaac"); // Memo + Compile-time. Note: there is no actual memoization at CT.
    ParseTree result3 = Test2("aaaaaaac");      // No memo + Runtime
    enum ParseTree result4 = Test2("aaaaaaac"); // No memo + Compile-time

    assert(result1 == result2);
    assert(result3 == result4);

    //Directly comparing result1 and result3 is not possible, for the grammar names are different
    assert(pegged.peg.softCompare(result1, result2));
    assert(pegged.peg.softCompare(result1, result3));
    assert(pegged.peg.softCompare(result1, result4));
}

unittest // Test lambda syntax in semantic actions
{
    import std.array;

    auto actions = [

    // Normal action
    `{ myAction }`,

    // List of normal actions
    `{ myAction, myAction2 }`,

    // Simple do-nothing lambda
    `{ (a) {return a;} }`,

    // Simple do-nothing lambda with formatting
    `{ (a) {
        return a;
     }}`,

    // Lambda with commas and spurious braces to try and confuse it
    `{ (a, b) {
        string s = "}";
        if (a.successful,) {
            s ~= q"<}>";
        } else {
            { s ~= q"<}>"; /* } */ }
        }
        return a;} }`,

    // List of mixed actions and lambdas
    `{ myAction , (a) {return a;}, myAction2 , (a) { /* , } */ return a; } }`,

    // Ambiguous lambda (not sure it would compile if used... but it should parse)
    `{ myAction, a => transform(a), myAction2 }`,

    // Something more convoluted
    "{ myAction, (a) {
        /* block } comment with } braces */
        string s = `} {` // wysiwyg string with braces and line comment with brace }
        if (s is null) {
            // }
        } else { // scopes
            { // nested scopes
                writeln(q{ \"}\" }); // token string with nested string with brace
            }
        }

        string s = `1,2,3,4,5` // commas separate actions

        /+ } Crazy nesting block comment
            /+ } +/
            /+ } +/
            /+ /+ } +/ } +/
            }
        +/

        q\"<  } <}> <> <<}<>}>>  >\"; // delimited string
        q\"[ [}] [] [[[ } ]]] ]\"; // delimited string
        q\"( () }(}) (((}))}) )\"; // delimited string
        q\"{ {} {} {{{}}} }\"; // delimited string
        q{ class {} {} struct void \"}\" } /* another token string } */

        struct S
        {
            void foo() {}
            void bar() {}
        }

        return a;
    }, myAction2 }",
    ];

    auto results = [
    [`myAction`],
    [`myAction`,`myAction2`],
    [`(a) {return a;}`],
    [`(a) {
        return a;
     }`],
    [`(a, b) {
        string s = "}";
        if (a.successful,) {
            s ~= q"<}>";
        } else {
            { s ~= q"<}>"; /* } */ }
        }
        return a;}`],
    [`myAction`,`(a) {return a;}`,`myAction2`,`(a) { /* , } */ return a; }`],
    [`myAction`,`a => transform(a)`,`myAction2`],
    [`myAction`,"(a) {
        /* block } comment with } braces */
        string s = `} {` // wysiwyg string with braces and line comment with brace }
        if (s is null) {
            // }
        } else { // scopes
            { // nested scopes
                writeln(q{ \"}\" }); // token string with nested string with brace
            }
        }

        string s = `1,2,3,4,5` // commas separate actions

        /+ } Crazy nesting block comment
            /+ } +/
            /+ } +/
            /+ /+ } +/ } +/
            }
        +/

        q\"<  } <}> <> <<}<>}>>  >\"; // delimited string
        q\"[ [}] [] [[[ } ]]] ]\"; // delimited string
        q\"( () }(}) (((}))}) )\"; // delimited string
        q\"{ {} {} {{{}}} }\"; // delimited string
        q{ class {} {} struct void \"}\" } /* another token string } */

        struct S
        {
            void foo() {}
            void bar() {}
        }

        return a;
    }",`myAction2`]
    ];

    foreach(idx, act; actions)
    {
        auto grammar = `P: Rule <- RuleA ` ~ act ~ ` RuleA <- 'A'`;
        auto p = Pegged(grammar);

        assert(p.successful);

        auto action = p.children[0].children[1]
                                   .children[2]
                                   .children[0]
                                   .children[0]
                                   .children[0]
                                   .children[1];

        assert(action.matches.length == results[idx].length);
        foreach(i, s; action.matches)
            assert(strip(s) == results[idx][i],
                   "\nGot |"~s~"|" ~ "\nNeeded: |"~results[idx][i]~"|");
    }
}

unittest
{
    // Higher-level word boundary test.
    mixin(grammar(`
        TestGrammar:

        Foo < '{' 'X' '}'
        Bar < 'A' 'B'

        Spacing <:
            / blank+
            / blank* wordBoundary
            / wordBoundary blank*
            / ![a-zA-Z]
            / !.

        `));

    auto pt = TestGrammar.Foo("{ X }");
    assert(pt.successful);

    pt = TestGrammar.Foo("{X}");
    assert(pt.successful);

    pt = TestGrammar.Bar("A B");
    assert(pt.successful);

    pt = TestGrammar.Bar("AB");
    assert(!pt.successful);
}

unittest // Issue #129 unit test
{
    enum gram = `
    G:
        A <- B
        B <- C
        C <- 'c' D
        D <- 'd'
    `;

    mixin(grammar(gram));

    string input = "cd";

    ParseTree p = G(input);
    assert(p.successful);
    assert(p.name == "G");
    assert(p.children.length == 1);
    assert(p.children[0].name == "G.A");
    assert(p.children[0].children.length == 1);
    assert(p.children[0].children[0].name == "G.B");
    assert(p.children[0].children[0].children.length == 1);
    assert(p.children[0].children[0].children[0].name == "G.C");
    assert(p.children[0].children[0].children[0].children.length == 1);
    assert(p.children[0].children[0].children[0].children[0].name == "G.D");
    assert(p.children[0].children[0].children[0].children[0].children.length == 0);
}

unittest // Direct left-recursion
{
    enum LeftGrammar = `
      Left:
        S <- E eoi
        E <- E '+n' / 'n'
    `;
    mixin(grammar(LeftGrammar));
    ParseTree result = Left("n+n+n+n");
    assert(result.successful);
    assert(result.matches == ["n", "+n", "+n", "+n"]);
}

unittest // Indirect left-recursion
{
    enum LeftGrammar = `
      Left:
        S <- E eoi
        E <- F 'n' / 'n'
        F <- E '+'
    `;
    mixin(grammar(LeftGrammar));
    ParseTree result = Left("n+n+n+n");
    assert(result.successful);
    assert(result.matches == ["n", "+", "n", "+", "n", "+", "n"]);
}

unittest // Proper blocking of memoization
{
    // Two interlocking cycles of indirect left-recursion.
    enum LeftGrammar = `
      Left:
        S <- E eoi
        E <- F 'n' / 'n'
        F <- E '+' I* / G '-'
        G <- H 'm' / E
        H <- G 'l'
        I <- '(' A+ ')'
        A <- 'a'
    `;
    mixin(grammar(LeftGrammar));
    ParseTree result = Left("nlm-n+(aaa)n");
    assert(result.successful);
    assert(result.matches == ["n", "l", "m", "-", "n", "+", "(", "a", "a", "a", ")", "n"]);
}

unittest // Mutual left-recursion
{
    enum LeftGrammar = `
      Left:
        M <- L eoi
        L <- P '.x' / 'x'
        P <- P '(n)' / L
    `;
    mixin(grammar(LeftGrammar));
    ParseTree result = Left("x(n)(n).x(n).x");
    assert(result.successful);
    assert(result.matches == ["x", "(n)", "(n)", ".x", "(n)", ".x"]);
}

unittest // Left- and right-recursion (is right-associative!)
{
    enum LeftRightGrammar = `
      LeftRight:
        M <- E eoi
        E <- E '+' E / 'n'
    `;
    mixin(grammar(LeftRightGrammar));
    ParseTree result = LeftRight("n+n+n+n");
    assert(result.successful);
    assert(result.matches == ["n", "+", "n", "+", "n", "+", "n"]);
}

unittest // Hidden left-recursion
{
    enum HiddenLeft = `
      Test:
        M <- A eoi
        A <- B? C
        B <- 'b'
        C <-  A 'a' / 'c'
    `;
    mixin(grammar(HiddenLeft));
    assert(Test("caa").successful);
    assert(Test("bbca").successful);
}

unittest // Null-matching left-recursion
{
    enum NullMatch = `
      Test:
        M <- S (";" S)* eoi
        S <- S '+' S / 'n' / eps
    `;
    mixin(grammar(NullMatch));
    assert(Test("n+n;n;").matches == ["n", "+", "n", ";", "n", ";", ""]);
}<|MERGE_RESOLUTION|>--- conflicted
+++ resolved
@@ -108,21 +108,14 @@
     }
 
     // Grammar analysis in support of left-recursion.
-    import pegged.dev.introspection;
+    import pegged.introspection;
     import std.algorithm : countUntil;
     RuleInfo[string] ruleInfo = ruleInfo(defAsParseTree.children[0]);
     string[][] leftRecursiveCycles;
     string[] stoppers;
     foreach (info; ruleInfo)
     {
-<<<<<<< HEAD
         if (info.leftRecursion != LeftRecursive.no)
-=======
-        import pegged.introspection;
-        import std.algorithm;
-        string[][] leftRecursiveCycles;
-        foreach (info; ruleInfo(defAsParseTree.children[0]))
->>>>>>> e2af4fa6
         {
             // Consider if the cycle is already present with another head.
             bool unique = true;
