/++
This module was automatically generated from the following grammar:

 
TesterGrammar:

Root < Node eoi

Node <
	/ :'^' identifier
	/ identifier (%Branch)*

Branch <
	/ OrderedBranch
	/ UnorderedBranch

OrderedBranch <
	/ :'->' '{' Node+ :'}'
	/ :'->' Node

UnorderedBranch <
	/ :'~>' '{' Node+ :'}'
	/ :'~>' Node

Spacing <: (blank / Comment)*

Comment <- 
	/ '//' (!eol .)* (eol)
	/ '/*' (!'*/' .)* '*/'
	/ NestedComment

NestedComment <- '/+' (!NestedCommentEnd . / NestedComment) NestedCommentEnd

# This is needed to make the /+ +/ nest when the grammar is placed into a D nested comment ;)
NestedCommentEnd <- '+/'



+/
module pegged.testerparser;

public import pegged.peg;
struct GenericTesterGrammar(TParseTree)
{
    struct TesterGrammar
    {
    enum name = "TesterGrammar";
    static bool isRule(string s)
    {
        switch(s)
        {
            case "TesterGrammar.Root":
            case "TesterGrammar.Node":
            case "TesterGrammar.Branch":
            case "TesterGrammar.OrderedBranch":
            case "TesterGrammar.UnorderedBranch":
            case "TesterGrammar.Spacing":
            case "TesterGrammar.Comment":
            case "TesterGrammar.NestedComment":
            case "TesterGrammar.NestedCommentEnd":
                return true;
            default:
                return false;
        }
    }
    mixin decimateTree;
    static TParseTree Root(TParseTree p)
    {
<<<<<<< HEAD
         return pegged.peg.named!(pegged.peg.and!(pegged.peg.wrapAround!(pegged.peg.discard!(pegged.peg.zeroOrMore!(Spacing)), Node, pegged.peg.discard!(pegged.peg.zeroOrMore!(Spacing))), pegged.peg.wrapAround!(pegged.peg.discard!(pegged.peg.zeroOrMore!(Spacing)), eoi, pegged.peg.discard!(pegged.peg.zeroOrMore!(Spacing)))), "TesterGrammar.Root")(p);
=======
        if(__ctfe)
        {
            return pegged.peg.named!(pegged.peg.and!(pegged.peg.wrapAround!(Spacing, Node, Spacing), pegged.peg.wrapAround!(Spacing, eoi, Spacing)), name ~ `.`~ `Root`)(p);
        }
        else
        {
            if(auto m = tuple(`Root`,p.end) in memo)
                return *m;
            else
            {
                TParseTree result = pegged.peg.named!(pegged.peg.and!(pegged.peg.wrapAround!(Spacing, Node, Spacing), pegged.peg.wrapAround!(Spacing, eoi, Spacing)), name ~ `.`~ `Root`)(p);
                memo[tuple(`Root`,p.end)] = result;
                return result;
            }
        }
>>>>>>> b62b3208
    }
    static TParseTree Root(string s)
    {
<<<<<<< HEAD
        return pegged.peg.named!(pegged.peg.and!(pegged.peg.wrapAround!(pegged.peg.discard!(pegged.peg.zeroOrMore!(Spacing)), Node, pegged.peg.discard!(pegged.peg.zeroOrMore!(Spacing))), pegged.peg.wrapAround!(pegged.peg.discard!(pegged.peg.zeroOrMore!(Spacing)), eoi, pegged.peg.discard!(pegged.peg.zeroOrMore!(Spacing)))), "TesterGrammar.Root")(TParseTree("", false,[], s));
=======
        if(__ctfe)
        {
            return pegged.peg.named!(pegged.peg.and!(pegged.peg.wrapAround!(Spacing, Node, Spacing), pegged.peg.wrapAround!(Spacing, eoi, Spacing)), name ~ `.`~ `Root`)(TParseTree("", false,[], s));
        }
        else
        {
            memo = null;
            return pegged.peg.named!(pegged.peg.and!(pegged.peg.wrapAround!(Spacing, Node, Spacing), pegged.peg.wrapAround!(Spacing, eoi, Spacing)), name ~ `.`~ `Root`)(TParseTree("", false,[], s));
        }
>>>>>>> b62b3208
    }
    static string Root(GetName g)
    {
        return "TesterGrammar.Root";
    }

    static TParseTree Node(TParseTree p)
    {
<<<<<<< HEAD
         return pegged.peg.named!(pegged.peg.or!(pegged.peg.and!(pegged.peg.discard!(pegged.peg.wrapAround!(pegged.peg.discard!(pegged.peg.zeroOrMore!(Spacing)), pegged.peg.literal!(`^`), pegged.peg.discard!(pegged.peg.zeroOrMore!(Spacing)))), pegged.peg.wrapAround!(pegged.peg.discard!(pegged.peg.zeroOrMore!(Spacing)), identifier, pegged.peg.discard!(pegged.peg.zeroOrMore!(Spacing)))), pegged.peg.and!(pegged.peg.wrapAround!(pegged.peg.discard!(pegged.peg.zeroOrMore!(Spacing)), identifier, pegged.peg.discard!(pegged.peg.zeroOrMore!(Spacing))), pegged.peg.zeroOrMore!(pegged.peg.wrapAround!(pegged.peg.discard!(pegged.peg.zeroOrMore!(Spacing)), pegged.peg.propagate!(pegged.peg.wrapAround!(pegged.peg.discard!(pegged.peg.zeroOrMore!(Spacing)), Branch, pegged.peg.discard!(pegged.peg.zeroOrMore!(Spacing)))), pegged.peg.discard!(pegged.peg.zeroOrMore!(Spacing)))))), "TesterGrammar.Node")(p);
=======
        if(__ctfe)
        {
            return pegged.peg.named!(pegged.peg.or!(pegged.peg.and!(pegged.peg.discard!(pegged.peg.wrapAround!(Spacing, pegged.peg.literal!(`^`), Spacing)), pegged.peg.wrapAround!(Spacing, identifier, Spacing)), pegged.peg.and!(pegged.peg.wrapAround!(Spacing, identifier, Spacing), pegged.peg.zeroOrMore!(pegged.peg.wrapAround!(Spacing, pegged.peg.propagate!(pegged.peg.wrapAround!(Spacing, Branch, Spacing)), Spacing)))), name ~ `.`~ `Node`)(p);
        }
        else
        {
            if(auto m = tuple(`Node`,p.end) in memo)
                return *m;
            else
            {
                TParseTree result = pegged.peg.named!(pegged.peg.or!(pegged.peg.and!(pegged.peg.discard!(pegged.peg.wrapAround!(Spacing, pegged.peg.literal!(`^`), Spacing)), pegged.peg.wrapAround!(Spacing, identifier, Spacing)), pegged.peg.and!(pegged.peg.wrapAround!(Spacing, identifier, Spacing), pegged.peg.zeroOrMore!(pegged.peg.wrapAround!(Spacing, pegged.peg.propagate!(pegged.peg.wrapAround!(Spacing, Branch, Spacing)), Spacing)))), name ~ `.`~ `Node`)(p);
                memo[tuple(`Node`,p.end)] = result;
                return result;
            }
        }
>>>>>>> b62b3208
    }
    static TParseTree Node(string s)
    {
<<<<<<< HEAD
        return pegged.peg.named!(pegged.peg.or!(pegged.peg.and!(pegged.peg.discard!(pegged.peg.wrapAround!(pegged.peg.discard!(pegged.peg.zeroOrMore!(Spacing)), pegged.peg.literal!(`^`), pegged.peg.discard!(pegged.peg.zeroOrMore!(Spacing)))), pegged.peg.wrapAround!(pegged.peg.discard!(pegged.peg.zeroOrMore!(Spacing)), identifier, pegged.peg.discard!(pegged.peg.zeroOrMore!(Spacing)))), pegged.peg.and!(pegged.peg.wrapAround!(pegged.peg.discard!(pegged.peg.zeroOrMore!(Spacing)), identifier, pegged.peg.discard!(pegged.peg.zeroOrMore!(Spacing))), pegged.peg.zeroOrMore!(pegged.peg.wrapAround!(pegged.peg.discard!(pegged.peg.zeroOrMore!(Spacing)), pegged.peg.propagate!(pegged.peg.wrapAround!(pegged.peg.discard!(pegged.peg.zeroOrMore!(Spacing)), Branch, pegged.peg.discard!(pegged.peg.zeroOrMore!(Spacing)))), pegged.peg.discard!(pegged.peg.zeroOrMore!(Spacing)))))), "TesterGrammar.Node")(TParseTree("", false,[], s));
=======
        if(__ctfe)
        {
            return pegged.peg.named!(pegged.peg.or!(pegged.peg.and!(pegged.peg.discard!(pegged.peg.wrapAround!(Spacing, pegged.peg.literal!(`^`), Spacing)), pegged.peg.wrapAround!(Spacing, identifier, Spacing)), pegged.peg.and!(pegged.peg.wrapAround!(Spacing, identifier, Spacing), pegged.peg.zeroOrMore!(pegged.peg.wrapAround!(Spacing, pegged.peg.propagate!(pegged.peg.wrapAround!(Spacing, Branch, Spacing)), Spacing)))), name ~ `.`~ `Node`)(TParseTree("", false,[], s));
        }
        else
        {
            memo = null;
            return pegged.peg.named!(pegged.peg.or!(pegged.peg.and!(pegged.peg.discard!(pegged.peg.wrapAround!(Spacing, pegged.peg.literal!(`^`), Spacing)), pegged.peg.wrapAround!(Spacing, identifier, Spacing)), pegged.peg.and!(pegged.peg.wrapAround!(Spacing, identifier, Spacing), pegged.peg.zeroOrMore!(pegged.peg.wrapAround!(Spacing, pegged.peg.propagate!(pegged.peg.wrapAround!(Spacing, Branch, Spacing)), Spacing)))), name ~ `.`~ `Node`)(TParseTree("", false,[], s));
        }
>>>>>>> b62b3208
    }
    static string Node(GetName g)
    {
        return "TesterGrammar.Node";
    }

    static TParseTree Branch(TParseTree p)
    {
<<<<<<< HEAD
         return pegged.peg.named!(pegged.peg.or!(pegged.peg.wrapAround!(pegged.peg.discard!(pegged.peg.zeroOrMore!(Spacing)), OrderedBranch, pegged.peg.discard!(pegged.peg.zeroOrMore!(Spacing))), pegged.peg.wrapAround!(pegged.peg.discard!(pegged.peg.zeroOrMore!(Spacing)), UnorderedBranch, pegged.peg.discard!(pegged.peg.zeroOrMore!(Spacing)))), "TesterGrammar.Branch")(p);
=======
        if(__ctfe)
        {
            return pegged.peg.named!(pegged.peg.or!(pegged.peg.wrapAround!(Spacing, OrderedBranch, Spacing), pegged.peg.wrapAround!(Spacing, UnorderedBranch, Spacing)), name ~ `.`~ `Branch`)(p);
        }
        else
        {
            if(auto m = tuple(`Branch`,p.end) in memo)
                return *m;
            else
            {
                TParseTree result = pegged.peg.named!(pegged.peg.or!(pegged.peg.wrapAround!(Spacing, OrderedBranch, Spacing), pegged.peg.wrapAround!(Spacing, UnorderedBranch, Spacing)), name ~ `.`~ `Branch`)(p);
                memo[tuple(`Branch`,p.end)] = result;
                return result;
            }
        }
>>>>>>> b62b3208
    }
    static TParseTree Branch(string s)
    {
<<<<<<< HEAD
        return pegged.peg.named!(pegged.peg.or!(pegged.peg.wrapAround!(pegged.peg.discard!(pegged.peg.zeroOrMore!(Spacing)), OrderedBranch, pegged.peg.discard!(pegged.peg.zeroOrMore!(Spacing))), pegged.peg.wrapAround!(pegged.peg.discard!(pegged.peg.zeroOrMore!(Spacing)), UnorderedBranch, pegged.peg.discard!(pegged.peg.zeroOrMore!(Spacing)))), "TesterGrammar.Branch")(TParseTree("", false,[], s));
=======
        if(__ctfe)
        {
            return pegged.peg.named!(pegged.peg.or!(pegged.peg.wrapAround!(Spacing, OrderedBranch, Spacing), pegged.peg.wrapAround!(Spacing, UnorderedBranch, Spacing)), name ~ `.`~ `Branch`)(TParseTree("", false,[], s));
        }
        else
        {
            memo = null;
            return pegged.peg.named!(pegged.peg.or!(pegged.peg.wrapAround!(Spacing, OrderedBranch, Spacing), pegged.peg.wrapAround!(Spacing, UnorderedBranch, Spacing)), name ~ `.`~ `Branch`)(TParseTree("", false,[], s));
        }
>>>>>>> b62b3208
    }
    static string Branch(GetName g)
    {
        return "TesterGrammar.Branch";
    }

    static TParseTree OrderedBranch(TParseTree p)
    {
<<<<<<< HEAD
         return pegged.peg.named!(pegged.peg.or!(pegged.peg.and!(pegged.peg.discard!(pegged.peg.wrapAround!(pegged.peg.discard!(pegged.peg.zeroOrMore!(Spacing)), pegged.peg.literal!(`->`), pegged.peg.discard!(pegged.peg.zeroOrMore!(Spacing)))), pegged.peg.wrapAround!(pegged.peg.discard!(pegged.peg.zeroOrMore!(Spacing)), pegged.peg.literal!(`{`), pegged.peg.discard!(pegged.peg.zeroOrMore!(Spacing))), pegged.peg.oneOrMore!(pegged.peg.wrapAround!(pegged.peg.discard!(pegged.peg.zeroOrMore!(Spacing)), Node, pegged.peg.discard!(pegged.peg.zeroOrMore!(Spacing)))), pegged.peg.discard!(pegged.peg.wrapAround!(pegged.peg.discard!(pegged.peg.zeroOrMore!(Spacing)), pegged.peg.literal!(`}`), pegged.peg.discard!(pegged.peg.zeroOrMore!(Spacing))))), pegged.peg.and!(pegged.peg.discard!(pegged.peg.wrapAround!(pegged.peg.discard!(pegged.peg.zeroOrMore!(Spacing)), pegged.peg.literal!(`->`), pegged.peg.discard!(pegged.peg.zeroOrMore!(Spacing)))), pegged.peg.wrapAround!(pegged.peg.discard!(pegged.peg.zeroOrMore!(Spacing)), Node, pegged.peg.discard!(pegged.peg.zeroOrMore!(Spacing))))), "TesterGrammar.OrderedBranch")(p);
=======
        if(__ctfe)
        {
            return pegged.peg.named!(pegged.peg.or!(pegged.peg.and!(pegged.peg.discard!(pegged.peg.wrapAround!(Spacing, pegged.peg.literal!(`->`), Spacing)), pegged.peg.wrapAround!(Spacing, pegged.peg.literal!(`{`), Spacing), pegged.peg.oneOrMore!(pegged.peg.wrapAround!(Spacing, Node, Spacing)), pegged.peg.discard!(pegged.peg.wrapAround!(Spacing, pegged.peg.literal!(`}`), Spacing))), pegged.peg.and!(pegged.peg.discard!(pegged.peg.wrapAround!(Spacing, pegged.peg.literal!(`->`), Spacing)), pegged.peg.wrapAround!(Spacing, Node, Spacing))), name ~ `.`~ `OrderedBranch`)(p);
        }
        else
        {
            if(auto m = tuple(`OrderedBranch`,p.end) in memo)
                return *m;
            else
            {
                TParseTree result = pegged.peg.named!(pegged.peg.or!(pegged.peg.and!(pegged.peg.discard!(pegged.peg.wrapAround!(Spacing, pegged.peg.literal!(`->`), Spacing)), pegged.peg.wrapAround!(Spacing, pegged.peg.literal!(`{`), Spacing), pegged.peg.oneOrMore!(pegged.peg.wrapAround!(Spacing, Node, Spacing)), pegged.peg.discard!(pegged.peg.wrapAround!(Spacing, pegged.peg.literal!(`}`), Spacing))), pegged.peg.and!(pegged.peg.discard!(pegged.peg.wrapAround!(Spacing, pegged.peg.literal!(`->`), Spacing)), pegged.peg.wrapAround!(Spacing, Node, Spacing))), name ~ `.`~ `OrderedBranch`)(p);
                memo[tuple(`OrderedBranch`,p.end)] = result;
                return result;
            }
        }
>>>>>>> b62b3208
    }
    static TParseTree OrderedBranch(string s)
    {
<<<<<<< HEAD
        return pegged.peg.named!(pegged.peg.or!(pegged.peg.and!(pegged.peg.discard!(pegged.peg.wrapAround!(pegged.peg.discard!(pegged.peg.zeroOrMore!(Spacing)), pegged.peg.literal!(`->`), pegged.peg.discard!(pegged.peg.zeroOrMore!(Spacing)))), pegged.peg.wrapAround!(pegged.peg.discard!(pegged.peg.zeroOrMore!(Spacing)), pegged.peg.literal!(`{`), pegged.peg.discard!(pegged.peg.zeroOrMore!(Spacing))), pegged.peg.oneOrMore!(pegged.peg.wrapAround!(pegged.peg.discard!(pegged.peg.zeroOrMore!(Spacing)), Node, pegged.peg.discard!(pegged.peg.zeroOrMore!(Spacing)))), pegged.peg.discard!(pegged.peg.wrapAround!(pegged.peg.discard!(pegged.peg.zeroOrMore!(Spacing)), pegged.peg.literal!(`}`), pegged.peg.discard!(pegged.peg.zeroOrMore!(Spacing))))), pegged.peg.and!(pegged.peg.discard!(pegged.peg.wrapAround!(pegged.peg.discard!(pegged.peg.zeroOrMore!(Spacing)), pegged.peg.literal!(`->`), pegged.peg.discard!(pegged.peg.zeroOrMore!(Spacing)))), pegged.peg.wrapAround!(pegged.peg.discard!(pegged.peg.zeroOrMore!(Spacing)), Node, pegged.peg.discard!(pegged.peg.zeroOrMore!(Spacing))))), "TesterGrammar.OrderedBranch")(TParseTree("", false,[], s));
=======
        if(__ctfe)
        {
            return pegged.peg.named!(pegged.peg.or!(pegged.peg.and!(pegged.peg.discard!(pegged.peg.wrapAround!(Spacing, pegged.peg.literal!(`->`), Spacing)), pegged.peg.wrapAround!(Spacing, pegged.peg.literal!(`{`), Spacing), pegged.peg.oneOrMore!(pegged.peg.wrapAround!(Spacing, Node, Spacing)), pegged.peg.discard!(pegged.peg.wrapAround!(Spacing, pegged.peg.literal!(`}`), Spacing))), pegged.peg.and!(pegged.peg.discard!(pegged.peg.wrapAround!(Spacing, pegged.peg.literal!(`->`), Spacing)), pegged.peg.wrapAround!(Spacing, Node, Spacing))), name ~ `.`~ `OrderedBranch`)(TParseTree("", false,[], s));
        }
        else
        {
            memo = null;
            return pegged.peg.named!(pegged.peg.or!(pegged.peg.and!(pegged.peg.discard!(pegged.peg.wrapAround!(Spacing, pegged.peg.literal!(`->`), Spacing)), pegged.peg.wrapAround!(Spacing, pegged.peg.literal!(`{`), Spacing), pegged.peg.oneOrMore!(pegged.peg.wrapAround!(Spacing, Node, Spacing)), pegged.peg.discard!(pegged.peg.wrapAround!(Spacing, pegged.peg.literal!(`}`), Spacing))), pegged.peg.and!(pegged.peg.discard!(pegged.peg.wrapAround!(Spacing, pegged.peg.literal!(`->`), Spacing)), pegged.peg.wrapAround!(Spacing, Node, Spacing))), name ~ `.`~ `OrderedBranch`)(TParseTree("", false,[], s));
        }
>>>>>>> b62b3208
    }
    static string OrderedBranch(GetName g)
    {
        return "TesterGrammar.OrderedBranch";
    }

    static TParseTree UnorderedBranch(TParseTree p)
    {
<<<<<<< HEAD
         return pegged.peg.named!(pegged.peg.or!(pegged.peg.and!(pegged.peg.discard!(pegged.peg.wrapAround!(pegged.peg.discard!(pegged.peg.zeroOrMore!(Spacing)), pegged.peg.literal!(`~>`), pegged.peg.discard!(pegged.peg.zeroOrMore!(Spacing)))), pegged.peg.wrapAround!(pegged.peg.discard!(pegged.peg.zeroOrMore!(Spacing)), pegged.peg.literal!(`{`), pegged.peg.discard!(pegged.peg.zeroOrMore!(Spacing))), pegged.peg.oneOrMore!(pegged.peg.wrapAround!(pegged.peg.discard!(pegged.peg.zeroOrMore!(Spacing)), Node, pegged.peg.discard!(pegged.peg.zeroOrMore!(Spacing)))), pegged.peg.discard!(pegged.peg.wrapAround!(pegged.peg.discard!(pegged.peg.zeroOrMore!(Spacing)), pegged.peg.literal!(`}`), pegged.peg.discard!(pegged.peg.zeroOrMore!(Spacing))))), pegged.peg.and!(pegged.peg.discard!(pegged.peg.wrapAround!(pegged.peg.discard!(pegged.peg.zeroOrMore!(Spacing)), pegged.peg.literal!(`~>`), pegged.peg.discard!(pegged.peg.zeroOrMore!(Spacing)))), pegged.peg.wrapAround!(pegged.peg.discard!(pegged.peg.zeroOrMore!(Spacing)), Node, pegged.peg.discard!(pegged.peg.zeroOrMore!(Spacing))))), "TesterGrammar.UnorderedBranch")(p);
=======
        if(__ctfe)
        {
            return pegged.peg.named!(pegged.peg.or!(pegged.peg.and!(pegged.peg.discard!(pegged.peg.wrapAround!(Spacing, pegged.peg.literal!(`~>`), Spacing)), pegged.peg.wrapAround!(Spacing, pegged.peg.literal!(`{`), Spacing), pegged.peg.oneOrMore!(pegged.peg.wrapAround!(Spacing, Node, Spacing)), pegged.peg.discard!(pegged.peg.wrapAround!(Spacing, pegged.peg.literal!(`}`), Spacing))), pegged.peg.and!(pegged.peg.discard!(pegged.peg.wrapAround!(Spacing, pegged.peg.literal!(`~>`), Spacing)), pegged.peg.wrapAround!(Spacing, Node, Spacing))), name ~ `.`~ `UnorderedBranch`)(p);
        }
        else
        {
            if(auto m = tuple(`UnorderedBranch`,p.end) in memo)
                return *m;
            else
            {
                TParseTree result = pegged.peg.named!(pegged.peg.or!(pegged.peg.and!(pegged.peg.discard!(pegged.peg.wrapAround!(Spacing, pegged.peg.literal!(`~>`), Spacing)), pegged.peg.wrapAround!(Spacing, pegged.peg.literal!(`{`), Spacing), pegged.peg.oneOrMore!(pegged.peg.wrapAround!(Spacing, Node, Spacing)), pegged.peg.discard!(pegged.peg.wrapAround!(Spacing, pegged.peg.literal!(`}`), Spacing))), pegged.peg.and!(pegged.peg.discard!(pegged.peg.wrapAround!(Spacing, pegged.peg.literal!(`~>`), Spacing)), pegged.peg.wrapAround!(Spacing, Node, Spacing))), name ~ `.`~ `UnorderedBranch`)(p);
                memo[tuple(`UnorderedBranch`,p.end)] = result;
                return result;
            }
        }
>>>>>>> b62b3208
    }
    static TParseTree UnorderedBranch(string s)
    {
<<<<<<< HEAD
        return pegged.peg.named!(pegged.peg.or!(pegged.peg.and!(pegged.peg.discard!(pegged.peg.wrapAround!(pegged.peg.discard!(pegged.peg.zeroOrMore!(Spacing)), pegged.peg.literal!(`~>`), pegged.peg.discard!(pegged.peg.zeroOrMore!(Spacing)))), pegged.peg.wrapAround!(pegged.peg.discard!(pegged.peg.zeroOrMore!(Spacing)), pegged.peg.literal!(`{`), pegged.peg.discard!(pegged.peg.zeroOrMore!(Spacing))), pegged.peg.oneOrMore!(pegged.peg.wrapAround!(pegged.peg.discard!(pegged.peg.zeroOrMore!(Spacing)), Node, pegged.peg.discard!(pegged.peg.zeroOrMore!(Spacing)))), pegged.peg.discard!(pegged.peg.wrapAround!(pegged.peg.discard!(pegged.peg.zeroOrMore!(Spacing)), pegged.peg.literal!(`}`), pegged.peg.discard!(pegged.peg.zeroOrMore!(Spacing))))), pegged.peg.and!(pegged.peg.discard!(pegged.peg.wrapAround!(pegged.peg.discard!(pegged.peg.zeroOrMore!(Spacing)), pegged.peg.literal!(`~>`), pegged.peg.discard!(pegged.peg.zeroOrMore!(Spacing)))), pegged.peg.wrapAround!(pegged.peg.discard!(pegged.peg.zeroOrMore!(Spacing)), Node, pegged.peg.discard!(pegged.peg.zeroOrMore!(Spacing))))), "TesterGrammar.UnorderedBranch")(TParseTree("", false,[], s));
=======
        if(__ctfe)
        {
            return pegged.peg.named!(pegged.peg.or!(pegged.peg.and!(pegged.peg.discard!(pegged.peg.wrapAround!(Spacing, pegged.peg.literal!(`~>`), Spacing)), pegged.peg.wrapAround!(Spacing, pegged.peg.literal!(`{`), Spacing), pegged.peg.oneOrMore!(pegged.peg.wrapAround!(Spacing, Node, Spacing)), pegged.peg.discard!(pegged.peg.wrapAround!(Spacing, pegged.peg.literal!(`}`), Spacing))), pegged.peg.and!(pegged.peg.discard!(pegged.peg.wrapAround!(Spacing, pegged.peg.literal!(`~>`), Spacing)), pegged.peg.wrapAround!(Spacing, Node, Spacing))), name ~ `.`~ `UnorderedBranch`)(TParseTree("", false,[], s));
        }
        else
        {
            memo = null;
            return pegged.peg.named!(pegged.peg.or!(pegged.peg.and!(pegged.peg.discard!(pegged.peg.wrapAround!(Spacing, pegged.peg.literal!(`~>`), Spacing)), pegged.peg.wrapAround!(Spacing, pegged.peg.literal!(`{`), Spacing), pegged.peg.oneOrMore!(pegged.peg.wrapAround!(Spacing, Node, Spacing)), pegged.peg.discard!(pegged.peg.wrapAround!(Spacing, pegged.peg.literal!(`}`), Spacing))), pegged.peg.and!(pegged.peg.discard!(pegged.peg.wrapAround!(Spacing, pegged.peg.literal!(`~>`), Spacing)), pegged.peg.wrapAround!(Spacing, Node, Spacing))), name ~ `.`~ `UnorderedBranch`)(TParseTree("", false,[], s));
        }
>>>>>>> b62b3208
    }
    static string UnorderedBranch(GetName g)
    {
        return "TesterGrammar.UnorderedBranch";
    }

    static TParseTree Spacing(TParseTree p)
    {
<<<<<<< HEAD
         return pegged.peg.named!(pegged.peg.or!(blank, Comment), "TesterGrammar.Spacing")(p);
=======
        if(__ctfe)
        {
            return pegged.peg.named!(pegged.peg.discard!(pegged.peg.zeroOrMore!(pegged.peg.or!(blank, Comment))), name ~ `.`~ `Spacing`)(p);
        }
        else
        {
            if(auto m = tuple(`Spacing`,p.end) in memo)
                return *m;
            else
            {
                TParseTree result = pegged.peg.named!(pegged.peg.discard!(pegged.peg.zeroOrMore!(pegged.peg.or!(blank, Comment))), name ~ `.`~ `Spacing`)(p);
                memo[tuple(`Spacing`,p.end)] = result;
                return result;
            }
        }
>>>>>>> b62b3208
    }
    static TParseTree Spacing(string s)
    {
<<<<<<< HEAD
        return pegged.peg.named!(pegged.peg.or!(blank, Comment), "TesterGrammar.Spacing")(TParseTree("", false,[], s));
=======
        if(__ctfe)
        {
            return pegged.peg.named!(pegged.peg.discard!(pegged.peg.zeroOrMore!(pegged.peg.or!(blank, Comment))), name ~ `.`~ `Spacing`)(TParseTree("", false,[], s));
        }
        else
        {
            memo = null;
            return pegged.peg.named!(pegged.peg.discard!(pegged.peg.zeroOrMore!(pegged.peg.or!(blank, Comment))), name ~ `.`~ `Spacing`)(TParseTree("", false,[], s));
        }
>>>>>>> b62b3208
    }
    static string Spacing(GetName g)
    {
        return "TesterGrammar.Spacing";
    }

    static TParseTree Comment(TParseTree p)
    {
         return pegged.peg.named!(pegged.peg.or!(pegged.peg.and!(pegged.peg.literal!(`//`), pegged.peg.zeroOrMore!(pegged.peg.and!(pegged.peg.negLookahead!(eol), pegged.peg.any)), eol), pegged.peg.and!(pegged.peg.literal!(`/*`), pegged.peg.zeroOrMore!(pegged.peg.and!(pegged.peg.negLookahead!(pegged.peg.literal!(`*/`)), pegged.peg.any)), pegged.peg.literal!(`*/`)), NestedComment), "TesterGrammar.Comment")(p);
    }
    static TParseTree Comment(string s)
    {
        return pegged.peg.named!(pegged.peg.or!(pegged.peg.and!(pegged.peg.literal!(`//`), pegged.peg.zeroOrMore!(pegged.peg.and!(pegged.peg.negLookahead!(eol), pegged.peg.any)), eol), pegged.peg.and!(pegged.peg.literal!(`/*`), pegged.peg.zeroOrMore!(pegged.peg.and!(pegged.peg.negLookahead!(pegged.peg.literal!(`*/`)), pegged.peg.any)), pegged.peg.literal!(`*/`)), NestedComment), "TesterGrammar.Comment")(TParseTree("", false,[], s));
    }
    static string Comment(GetName g)
    {
        return "TesterGrammar.Comment";
    }

    static TParseTree NestedComment(TParseTree p)
    {
         return pegged.peg.named!(pegged.peg.and!(pegged.peg.literal!(`/+`), pegged.peg.or!(pegged.peg.and!(pegged.peg.negLookahead!(NestedCommentEnd), pegged.peg.any), NestedComment), NestedCommentEnd), "TesterGrammar.NestedComment")(p);
    }
    static TParseTree NestedComment(string s)
    {
        return pegged.peg.named!(pegged.peg.and!(pegged.peg.literal!(`/+`), pegged.peg.or!(pegged.peg.and!(pegged.peg.negLookahead!(NestedCommentEnd), pegged.peg.any), NestedComment), NestedCommentEnd), "TesterGrammar.NestedComment")(TParseTree("", false,[], s));
    }
    static string NestedComment(GetName g)
    {
        return "TesterGrammar.NestedComment";
    }

    static TParseTree NestedCommentEnd(TParseTree p)
    {
         return pegged.peg.named!(pegged.peg.literal!(`+/`), "TesterGrammar.NestedCommentEnd")(p);
    }
    static TParseTree NestedCommentEnd(string s)
    {
        return pegged.peg.named!(pegged.peg.literal!(`+/`), "TesterGrammar.NestedCommentEnd")(TParseTree("", false,[], s));
    }
    static string NestedCommentEnd(GetName g)
    {
        return "TesterGrammar.NestedCommentEnd";
    }

    static TParseTree opCall(TParseTree p)
    {
        TParseTree result = decimateTree(Root(p));
        result.children = [result];
        result.name = "TesterGrammar";
        return result;
    }

    static TParseTree opCall(string input)
    {
        return TesterGrammar(TParseTree(``, false, [], input, 0, 0));
}
    static string opCall(GetName g)
    {
        return "TesterGrammar";
    }

    }
}

alias GenericTesterGrammar!(ParseTree).TesterGrammar TesterGrammar;
<|MERGE_RESOLUTION|>--- conflicted
+++ resolved
@@ -1,39 +1,38 @@
 /++
 This module was automatically generated from the following grammar:
 
- 
+
 TesterGrammar:
 
 Root < Node eoi
 
 Node <
-	/ :'^' identifier
-	/ identifier (%Branch)*
+    / :'^' identifier
+    / identifier (%Branch)*
 
 Branch <
-	/ OrderedBranch
-	/ UnorderedBranch
+    / OrderedBranch
+    / UnorderedBranch
 
 OrderedBranch <
-	/ :'->' '{' Node+ :'}'
-	/ :'->' Node
+    / :'->' '{' Node+ :'}'
+    / :'->' Node
 
 UnorderedBranch <
-	/ :'~>' '{' Node+ :'}'
-	/ :'~>' Node
+    / :'~>' '{' Node+ :'}'
+    / :'~>' Node
 
 Spacing <: (blank / Comment)*
 
 Comment <- 
-	/ '//' (!eol .)* (eol)
-	/ '/*' (!'*/' .)* '*/'
-	/ NestedComment
+    / '//' (!eol .)* (eol)
+    / '/*' (!'*/' .)* '*/'
+    / NestedComment
 
 NestedComment <- '/+' (!NestedCommentEnd . / NestedComment) NestedCommentEnd
 
 # This is needed to make the /+ +/ nest when the grammar is placed into a D nested comment ;)
 NestedCommentEnd <- '+/'
-
 
 
 +/
@@ -66,41 +65,11 @@
     mixin decimateTree;
     static TParseTree Root(TParseTree p)
     {
-<<<<<<< HEAD
          return pegged.peg.named!(pegged.peg.and!(pegged.peg.wrapAround!(pegged.peg.discard!(pegged.peg.zeroOrMore!(Spacing)), Node, pegged.peg.discard!(pegged.peg.zeroOrMore!(Spacing))), pegged.peg.wrapAround!(pegged.peg.discard!(pegged.peg.zeroOrMore!(Spacing)), eoi, pegged.peg.discard!(pegged.peg.zeroOrMore!(Spacing)))), "TesterGrammar.Root")(p);
-=======
-        if(__ctfe)
-        {
-            return pegged.peg.named!(pegged.peg.and!(pegged.peg.wrapAround!(Spacing, Node, Spacing), pegged.peg.wrapAround!(Spacing, eoi, Spacing)), name ~ `.`~ `Root`)(p);
-        }
-        else
-        {
-            if(auto m = tuple(`Root`,p.end) in memo)
-                return *m;
-            else
-            {
-                TParseTree result = pegged.peg.named!(pegged.peg.and!(pegged.peg.wrapAround!(Spacing, Node, Spacing), pegged.peg.wrapAround!(Spacing, eoi, Spacing)), name ~ `.`~ `Root`)(p);
-                memo[tuple(`Root`,p.end)] = result;
-                return result;
-            }
-        }
->>>>>>> b62b3208
     }
     static TParseTree Root(string s)
     {
-<<<<<<< HEAD
         return pegged.peg.named!(pegged.peg.and!(pegged.peg.wrapAround!(pegged.peg.discard!(pegged.peg.zeroOrMore!(Spacing)), Node, pegged.peg.discard!(pegged.peg.zeroOrMore!(Spacing))), pegged.peg.wrapAround!(pegged.peg.discard!(pegged.peg.zeroOrMore!(Spacing)), eoi, pegged.peg.discard!(pegged.peg.zeroOrMore!(Spacing)))), "TesterGrammar.Root")(TParseTree("", false,[], s));
-=======
-        if(__ctfe)
-        {
-            return pegged.peg.named!(pegged.peg.and!(pegged.peg.wrapAround!(Spacing, Node, Spacing), pegged.peg.wrapAround!(Spacing, eoi, Spacing)), name ~ `.`~ `Root`)(TParseTree("", false,[], s));
-        }
-        else
-        {
-            memo = null;
-            return pegged.peg.named!(pegged.peg.and!(pegged.peg.wrapAround!(Spacing, Node, Spacing), pegged.peg.wrapAround!(Spacing, eoi, Spacing)), name ~ `.`~ `Root`)(TParseTree("", false,[], s));
-        }
->>>>>>> b62b3208
     }
     static string Root(GetName g)
     {
@@ -109,41 +78,11 @@
 
     static TParseTree Node(TParseTree p)
     {
-<<<<<<< HEAD
-         return pegged.peg.named!(pegged.peg.or!(pegged.peg.and!(pegged.peg.discard!(pegged.peg.wrapAround!(pegged.peg.discard!(pegged.peg.zeroOrMore!(Spacing)), pegged.peg.literal!(`^`), pegged.peg.discard!(pegged.peg.zeroOrMore!(Spacing)))), pegged.peg.wrapAround!(pegged.peg.discard!(pegged.peg.zeroOrMore!(Spacing)), identifier, pegged.peg.discard!(pegged.peg.zeroOrMore!(Spacing)))), pegged.peg.and!(pegged.peg.wrapAround!(pegged.peg.discard!(pegged.peg.zeroOrMore!(Spacing)), identifier, pegged.peg.discard!(pegged.peg.zeroOrMore!(Spacing))), pegged.peg.zeroOrMore!(pegged.peg.wrapAround!(pegged.peg.discard!(pegged.peg.zeroOrMore!(Spacing)), pegged.peg.propagate!(pegged.peg.wrapAround!(pegged.peg.discard!(pegged.peg.zeroOrMore!(Spacing)), Branch, pegged.peg.discard!(pegged.peg.zeroOrMore!(Spacing)))), pegged.peg.discard!(pegged.peg.zeroOrMore!(Spacing)))))), "TesterGrammar.Node")(p);
-=======
-        if(__ctfe)
-        {
-            return pegged.peg.named!(pegged.peg.or!(pegged.peg.and!(pegged.peg.discard!(pegged.peg.wrapAround!(Spacing, pegged.peg.literal!(`^`), Spacing)), pegged.peg.wrapAround!(Spacing, identifier, Spacing)), pegged.peg.and!(pegged.peg.wrapAround!(Spacing, identifier, Spacing), pegged.peg.zeroOrMore!(pegged.peg.wrapAround!(Spacing, pegged.peg.propagate!(pegged.peg.wrapAround!(Spacing, Branch, Spacing)), Spacing)))), name ~ `.`~ `Node`)(p);
-        }
-        else
-        {
-            if(auto m = tuple(`Node`,p.end) in memo)
-                return *m;
-            else
-            {
-                TParseTree result = pegged.peg.named!(pegged.peg.or!(pegged.peg.and!(pegged.peg.discard!(pegged.peg.wrapAround!(Spacing, pegged.peg.literal!(`^`), Spacing)), pegged.peg.wrapAround!(Spacing, identifier, Spacing)), pegged.peg.and!(pegged.peg.wrapAround!(Spacing, identifier, Spacing), pegged.peg.zeroOrMore!(pegged.peg.wrapAround!(Spacing, pegged.peg.propagate!(pegged.peg.wrapAround!(Spacing, Branch, Spacing)), Spacing)))), name ~ `.`~ `Node`)(p);
-                memo[tuple(`Node`,p.end)] = result;
-                return result;
-            }
-        }
->>>>>>> b62b3208
+         return pegged.peg.named!(pegged.peg.or!(pegged.peg.and!(pegged.peg.discard!(pegged.peg.wrapAround!(pegged.peg.discard!(pegged.peg.zeroOrMore!(Spacing)), pegged.peg.literal!("^"), pegged.peg.discard!(pegged.peg.zeroOrMore!(Spacing)))), pegged.peg.wrapAround!(pegged.peg.discard!(pegged.peg.zeroOrMore!(Spacing)), identifier, pegged.peg.discard!(pegged.peg.zeroOrMore!(Spacing)))), pegged.peg.and!(pegged.peg.wrapAround!(pegged.peg.discard!(pegged.peg.zeroOrMore!(Spacing)), identifier, pegged.peg.discard!(pegged.peg.zeroOrMore!(Spacing))), pegged.peg.zeroOrMore!(pegged.peg.wrapAround!(pegged.peg.discard!(pegged.peg.zeroOrMore!(Spacing)), pegged.peg.propagate!(pegged.peg.wrapAround!(pegged.peg.discard!(pegged.peg.zeroOrMore!(Spacing)), Branch, pegged.peg.discard!(pegged.peg.zeroOrMore!(Spacing)))), pegged.peg.discard!(pegged.peg.zeroOrMore!(Spacing)))))), "TesterGrammar.Node")(p);
     }
     static TParseTree Node(string s)
     {
-<<<<<<< HEAD
-        return pegged.peg.named!(pegged.peg.or!(pegged.peg.and!(pegged.peg.discard!(pegged.peg.wrapAround!(pegged.peg.discard!(pegged.peg.zeroOrMore!(Spacing)), pegged.peg.literal!(`^`), pegged.peg.discard!(pegged.peg.zeroOrMore!(Spacing)))), pegged.peg.wrapAround!(pegged.peg.discard!(pegged.peg.zeroOrMore!(Spacing)), identifier, pegged.peg.discard!(pegged.peg.zeroOrMore!(Spacing)))), pegged.peg.and!(pegged.peg.wrapAround!(pegged.peg.discard!(pegged.peg.zeroOrMore!(Spacing)), identifier, pegged.peg.discard!(pegged.peg.zeroOrMore!(Spacing))), pegged.peg.zeroOrMore!(pegged.peg.wrapAround!(pegged.peg.discard!(pegged.peg.zeroOrMore!(Spacing)), pegged.peg.propagate!(pegged.peg.wrapAround!(pegged.peg.discard!(pegged.peg.zeroOrMore!(Spacing)), Branch, pegged.peg.discard!(pegged.peg.zeroOrMore!(Spacing)))), pegged.peg.discard!(pegged.peg.zeroOrMore!(Spacing)))))), "TesterGrammar.Node")(TParseTree("", false,[], s));
-=======
-        if(__ctfe)
-        {
-            return pegged.peg.named!(pegged.peg.or!(pegged.peg.and!(pegged.peg.discard!(pegged.peg.wrapAround!(Spacing, pegged.peg.literal!(`^`), Spacing)), pegged.peg.wrapAround!(Spacing, identifier, Spacing)), pegged.peg.and!(pegged.peg.wrapAround!(Spacing, identifier, Spacing), pegged.peg.zeroOrMore!(pegged.peg.wrapAround!(Spacing, pegged.peg.propagate!(pegged.peg.wrapAround!(Spacing, Branch, Spacing)), Spacing)))), name ~ `.`~ `Node`)(TParseTree("", false,[], s));
-        }
-        else
-        {
-            memo = null;
-            return pegged.peg.named!(pegged.peg.or!(pegged.peg.and!(pegged.peg.discard!(pegged.peg.wrapAround!(Spacing, pegged.peg.literal!(`^`), Spacing)), pegged.peg.wrapAround!(Spacing, identifier, Spacing)), pegged.peg.and!(pegged.peg.wrapAround!(Spacing, identifier, Spacing), pegged.peg.zeroOrMore!(pegged.peg.wrapAround!(Spacing, pegged.peg.propagate!(pegged.peg.wrapAround!(Spacing, Branch, Spacing)), Spacing)))), name ~ `.`~ `Node`)(TParseTree("", false,[], s));
-        }
->>>>>>> b62b3208
+        return pegged.peg.named!(pegged.peg.or!(pegged.peg.and!(pegged.peg.discard!(pegged.peg.wrapAround!(pegged.peg.discard!(pegged.peg.zeroOrMore!(Spacing)), pegged.peg.literal!("^"), pegged.peg.discard!(pegged.peg.zeroOrMore!(Spacing)))), pegged.peg.wrapAround!(pegged.peg.discard!(pegged.peg.zeroOrMore!(Spacing)), identifier, pegged.peg.discard!(pegged.peg.zeroOrMore!(Spacing)))), pegged.peg.and!(pegged.peg.wrapAround!(pegged.peg.discard!(pegged.peg.zeroOrMore!(Spacing)), identifier, pegged.peg.discard!(pegged.peg.zeroOrMore!(Spacing))), pegged.peg.zeroOrMore!(pegged.peg.wrapAround!(pegged.peg.discard!(pegged.peg.zeroOrMore!(Spacing)), pegged.peg.propagate!(pegged.peg.wrapAround!(pegged.peg.discard!(pegged.peg.zeroOrMore!(Spacing)), Branch, pegged.peg.discard!(pegged.peg.zeroOrMore!(Spacing)))), pegged.peg.discard!(pegged.peg.zeroOrMore!(Spacing)))))), "TesterGrammar.Node")(TParseTree("", false,[], s));
     }
     static string Node(GetName g)
     {
@@ -152,41 +91,11 @@
 
     static TParseTree Branch(TParseTree p)
     {
-<<<<<<< HEAD
          return pegged.peg.named!(pegged.peg.or!(pegged.peg.wrapAround!(pegged.peg.discard!(pegged.peg.zeroOrMore!(Spacing)), OrderedBranch, pegged.peg.discard!(pegged.peg.zeroOrMore!(Spacing))), pegged.peg.wrapAround!(pegged.peg.discard!(pegged.peg.zeroOrMore!(Spacing)), UnorderedBranch, pegged.peg.discard!(pegged.peg.zeroOrMore!(Spacing)))), "TesterGrammar.Branch")(p);
-=======
-        if(__ctfe)
-        {
-            return pegged.peg.named!(pegged.peg.or!(pegged.peg.wrapAround!(Spacing, OrderedBranch, Spacing), pegged.peg.wrapAround!(Spacing, UnorderedBranch, Spacing)), name ~ `.`~ `Branch`)(p);
-        }
-        else
-        {
-            if(auto m = tuple(`Branch`,p.end) in memo)
-                return *m;
-            else
-            {
-                TParseTree result = pegged.peg.named!(pegged.peg.or!(pegged.peg.wrapAround!(Spacing, OrderedBranch, Spacing), pegged.peg.wrapAround!(Spacing, UnorderedBranch, Spacing)), name ~ `.`~ `Branch`)(p);
-                memo[tuple(`Branch`,p.end)] = result;
-                return result;
-            }
-        }
->>>>>>> b62b3208
     }
     static TParseTree Branch(string s)
     {
-<<<<<<< HEAD
         return pegged.peg.named!(pegged.peg.or!(pegged.peg.wrapAround!(pegged.peg.discard!(pegged.peg.zeroOrMore!(Spacing)), OrderedBranch, pegged.peg.discard!(pegged.peg.zeroOrMore!(Spacing))), pegged.peg.wrapAround!(pegged.peg.discard!(pegged.peg.zeroOrMore!(Spacing)), UnorderedBranch, pegged.peg.discard!(pegged.peg.zeroOrMore!(Spacing)))), "TesterGrammar.Branch")(TParseTree("", false,[], s));
-=======
-        if(__ctfe)
-        {
-            return pegged.peg.named!(pegged.peg.or!(pegged.peg.wrapAround!(Spacing, OrderedBranch, Spacing), pegged.peg.wrapAround!(Spacing, UnorderedBranch, Spacing)), name ~ `.`~ `Branch`)(TParseTree("", false,[], s));
-        }
-        else
-        {
-            memo = null;
-            return pegged.peg.named!(pegged.peg.or!(pegged.peg.wrapAround!(Spacing, OrderedBranch, Spacing), pegged.peg.wrapAround!(Spacing, UnorderedBranch, Spacing)), name ~ `.`~ `Branch`)(TParseTree("", false,[], s));
-        }
->>>>>>> b62b3208
     }
     static string Branch(GetName g)
     {
@@ -195,41 +104,11 @@
 
     static TParseTree OrderedBranch(TParseTree p)
     {
-<<<<<<< HEAD
-         return pegged.peg.named!(pegged.peg.or!(pegged.peg.and!(pegged.peg.discard!(pegged.peg.wrapAround!(pegged.peg.discard!(pegged.peg.zeroOrMore!(Spacing)), pegged.peg.literal!(`->`), pegged.peg.discard!(pegged.peg.zeroOrMore!(Spacing)))), pegged.peg.wrapAround!(pegged.peg.discard!(pegged.peg.zeroOrMore!(Spacing)), pegged.peg.literal!(`{`), pegged.peg.discard!(pegged.peg.zeroOrMore!(Spacing))), pegged.peg.oneOrMore!(pegged.peg.wrapAround!(pegged.peg.discard!(pegged.peg.zeroOrMore!(Spacing)), Node, pegged.peg.discard!(pegged.peg.zeroOrMore!(Spacing)))), pegged.peg.discard!(pegged.peg.wrapAround!(pegged.peg.discard!(pegged.peg.zeroOrMore!(Spacing)), pegged.peg.literal!(`}`), pegged.peg.discard!(pegged.peg.zeroOrMore!(Spacing))))), pegged.peg.and!(pegged.peg.discard!(pegged.peg.wrapAround!(pegged.peg.discard!(pegged.peg.zeroOrMore!(Spacing)), pegged.peg.literal!(`->`), pegged.peg.discard!(pegged.peg.zeroOrMore!(Spacing)))), pegged.peg.wrapAround!(pegged.peg.discard!(pegged.peg.zeroOrMore!(Spacing)), Node, pegged.peg.discard!(pegged.peg.zeroOrMore!(Spacing))))), "TesterGrammar.OrderedBranch")(p);
-=======
-        if(__ctfe)
-        {
-            return pegged.peg.named!(pegged.peg.or!(pegged.peg.and!(pegged.peg.discard!(pegged.peg.wrapAround!(Spacing, pegged.peg.literal!(`->`), Spacing)), pegged.peg.wrapAround!(Spacing, pegged.peg.literal!(`{`), Spacing), pegged.peg.oneOrMore!(pegged.peg.wrapAround!(Spacing, Node, Spacing)), pegged.peg.discard!(pegged.peg.wrapAround!(Spacing, pegged.peg.literal!(`}`), Spacing))), pegged.peg.and!(pegged.peg.discard!(pegged.peg.wrapAround!(Spacing, pegged.peg.literal!(`->`), Spacing)), pegged.peg.wrapAround!(Spacing, Node, Spacing))), name ~ `.`~ `OrderedBranch`)(p);
-        }
-        else
-        {
-            if(auto m = tuple(`OrderedBranch`,p.end) in memo)
-                return *m;
-            else
-            {
-                TParseTree result = pegged.peg.named!(pegged.peg.or!(pegged.peg.and!(pegged.peg.discard!(pegged.peg.wrapAround!(Spacing, pegged.peg.literal!(`->`), Spacing)), pegged.peg.wrapAround!(Spacing, pegged.peg.literal!(`{`), Spacing), pegged.peg.oneOrMore!(pegged.peg.wrapAround!(Spacing, Node, Spacing)), pegged.peg.discard!(pegged.peg.wrapAround!(Spacing, pegged.peg.literal!(`}`), Spacing))), pegged.peg.and!(pegged.peg.discard!(pegged.peg.wrapAround!(Spacing, pegged.peg.literal!(`->`), Spacing)), pegged.peg.wrapAround!(Spacing, Node, Spacing))), name ~ `.`~ `OrderedBranch`)(p);
-                memo[tuple(`OrderedBranch`,p.end)] = result;
-                return result;
-            }
-        }
->>>>>>> b62b3208
+         return pegged.peg.named!(pegged.peg.or!(pegged.peg.and!(pegged.peg.discard!(pegged.peg.wrapAround!(pegged.peg.discard!(pegged.peg.zeroOrMore!(Spacing)), pegged.peg.literal!("->"), pegged.peg.discard!(pegged.peg.zeroOrMore!(Spacing)))), pegged.peg.wrapAround!(pegged.peg.discard!(pegged.peg.zeroOrMore!(Spacing)), pegged.peg.literal!("{"), pegged.peg.discard!(pegged.peg.zeroOrMore!(Spacing))), pegged.peg.oneOrMore!(pegged.peg.wrapAround!(pegged.peg.discard!(pegged.peg.zeroOrMore!(Spacing)), Node, pegged.peg.discard!(pegged.peg.zeroOrMore!(Spacing)))), pegged.peg.discard!(pegged.peg.wrapAround!(pegged.peg.discard!(pegged.peg.zeroOrMore!(Spacing)), pegged.peg.literal!("}"), pegged.peg.discard!(pegged.peg.zeroOrMore!(Spacing))))), pegged.peg.and!(pegged.peg.discard!(pegged.peg.wrapAround!(pegged.peg.discard!(pegged.peg.zeroOrMore!(Spacing)), pegged.peg.literal!("->"), pegged.peg.discard!(pegged.peg.zeroOrMore!(Spacing)))), pegged.peg.wrapAround!(pegged.peg.discard!(pegged.peg.zeroOrMore!(Spacing)), Node, pegged.peg.discard!(pegged.peg.zeroOrMore!(Spacing))))), "TesterGrammar.OrderedBranch")(p);
     }
     static TParseTree OrderedBranch(string s)
     {
-<<<<<<< HEAD
-        return pegged.peg.named!(pegged.peg.or!(pegged.peg.and!(pegged.peg.discard!(pegged.peg.wrapAround!(pegged.peg.discard!(pegged.peg.zeroOrMore!(Spacing)), pegged.peg.literal!(`->`), pegged.peg.discard!(pegged.peg.zeroOrMore!(Spacing)))), pegged.peg.wrapAround!(pegged.peg.discard!(pegged.peg.zeroOrMore!(Spacing)), pegged.peg.literal!(`{`), pegged.peg.discard!(pegged.peg.zeroOrMore!(Spacing))), pegged.peg.oneOrMore!(pegged.peg.wrapAround!(pegged.peg.discard!(pegged.peg.zeroOrMore!(Spacing)), Node, pegged.peg.discard!(pegged.peg.zeroOrMore!(Spacing)))), pegged.peg.discard!(pegged.peg.wrapAround!(pegged.peg.discard!(pegged.peg.zeroOrMore!(Spacing)), pegged.peg.literal!(`}`), pegged.peg.discard!(pegged.peg.zeroOrMore!(Spacing))))), pegged.peg.and!(pegged.peg.discard!(pegged.peg.wrapAround!(pegged.peg.discard!(pegged.peg.zeroOrMore!(Spacing)), pegged.peg.literal!(`->`), pegged.peg.discard!(pegged.peg.zeroOrMore!(Spacing)))), pegged.peg.wrapAround!(pegged.peg.discard!(pegged.peg.zeroOrMore!(Spacing)), Node, pegged.peg.discard!(pegged.peg.zeroOrMore!(Spacing))))), "TesterGrammar.OrderedBranch")(TParseTree("", false,[], s));
-=======
-        if(__ctfe)
-        {
-            return pegged.peg.named!(pegged.peg.or!(pegged.peg.and!(pegged.peg.discard!(pegged.peg.wrapAround!(Spacing, pegged.peg.literal!(`->`), Spacing)), pegged.peg.wrapAround!(Spacing, pegged.peg.literal!(`{`), Spacing), pegged.peg.oneOrMore!(pegged.peg.wrapAround!(Spacing, Node, Spacing)), pegged.peg.discard!(pegged.peg.wrapAround!(Spacing, pegged.peg.literal!(`}`), Spacing))), pegged.peg.and!(pegged.peg.discard!(pegged.peg.wrapAround!(Spacing, pegged.peg.literal!(`->`), Spacing)), pegged.peg.wrapAround!(Spacing, Node, Spacing))), name ~ `.`~ `OrderedBranch`)(TParseTree("", false,[], s));
-        }
-        else
-        {
-            memo = null;
-            return pegged.peg.named!(pegged.peg.or!(pegged.peg.and!(pegged.peg.discard!(pegged.peg.wrapAround!(Spacing, pegged.peg.literal!(`->`), Spacing)), pegged.peg.wrapAround!(Spacing, pegged.peg.literal!(`{`), Spacing), pegged.peg.oneOrMore!(pegged.peg.wrapAround!(Spacing, Node, Spacing)), pegged.peg.discard!(pegged.peg.wrapAround!(Spacing, pegged.peg.literal!(`}`), Spacing))), pegged.peg.and!(pegged.peg.discard!(pegged.peg.wrapAround!(Spacing, pegged.peg.literal!(`->`), Spacing)), pegged.peg.wrapAround!(Spacing, Node, Spacing))), name ~ `.`~ `OrderedBranch`)(TParseTree("", false,[], s));
-        }
->>>>>>> b62b3208
+        return pegged.peg.named!(pegged.peg.or!(pegged.peg.and!(pegged.peg.discard!(pegged.peg.wrapAround!(pegged.peg.discard!(pegged.peg.zeroOrMore!(Spacing)), pegged.peg.literal!("->"), pegged.peg.discard!(pegged.peg.zeroOrMore!(Spacing)))), pegged.peg.wrapAround!(pegged.peg.discard!(pegged.peg.zeroOrMore!(Spacing)), pegged.peg.literal!("{"), pegged.peg.discard!(pegged.peg.zeroOrMore!(Spacing))), pegged.peg.oneOrMore!(pegged.peg.wrapAround!(pegged.peg.discard!(pegged.peg.zeroOrMore!(Spacing)), Node, pegged.peg.discard!(pegged.peg.zeroOrMore!(Spacing)))), pegged.peg.discard!(pegged.peg.wrapAround!(pegged.peg.discard!(pegged.peg.zeroOrMore!(Spacing)), pegged.peg.literal!("}"), pegged.peg.discard!(pegged.peg.zeroOrMore!(Spacing))))), pegged.peg.and!(pegged.peg.discard!(pegged.peg.wrapAround!(pegged.peg.discard!(pegged.peg.zeroOrMore!(Spacing)), pegged.peg.literal!("->"), pegged.peg.discard!(pegged.peg.zeroOrMore!(Spacing)))), pegged.peg.wrapAround!(pegged.peg.discard!(pegged.peg.zeroOrMore!(Spacing)), Node, pegged.peg.discard!(pegged.peg.zeroOrMore!(Spacing))))), "TesterGrammar.OrderedBranch")(TParseTree("", false,[], s));
     }
     static string OrderedBranch(GetName g)
     {
@@ -238,41 +117,11 @@
 
     static TParseTree UnorderedBranch(TParseTree p)
     {
-<<<<<<< HEAD
-         return pegged.peg.named!(pegged.peg.or!(pegged.peg.and!(pegged.peg.discard!(pegged.peg.wrapAround!(pegged.peg.discard!(pegged.peg.zeroOrMore!(Spacing)), pegged.peg.literal!(`~>`), pegged.peg.discard!(pegged.peg.zeroOrMore!(Spacing)))), pegged.peg.wrapAround!(pegged.peg.discard!(pegged.peg.zeroOrMore!(Spacing)), pegged.peg.literal!(`{`), pegged.peg.discard!(pegged.peg.zeroOrMore!(Spacing))), pegged.peg.oneOrMore!(pegged.peg.wrapAround!(pegged.peg.discard!(pegged.peg.zeroOrMore!(Spacing)), Node, pegged.peg.discard!(pegged.peg.zeroOrMore!(Spacing)))), pegged.peg.discard!(pegged.peg.wrapAround!(pegged.peg.discard!(pegged.peg.zeroOrMore!(Spacing)), pegged.peg.literal!(`}`), pegged.peg.discard!(pegged.peg.zeroOrMore!(Spacing))))), pegged.peg.and!(pegged.peg.discard!(pegged.peg.wrapAround!(pegged.peg.discard!(pegged.peg.zeroOrMore!(Spacing)), pegged.peg.literal!(`~>`), pegged.peg.discard!(pegged.peg.zeroOrMore!(Spacing)))), pegged.peg.wrapAround!(pegged.peg.discard!(pegged.peg.zeroOrMore!(Spacing)), Node, pegged.peg.discard!(pegged.peg.zeroOrMore!(Spacing))))), "TesterGrammar.UnorderedBranch")(p);
-=======
-        if(__ctfe)
-        {
-            return pegged.peg.named!(pegged.peg.or!(pegged.peg.and!(pegged.peg.discard!(pegged.peg.wrapAround!(Spacing, pegged.peg.literal!(`~>`), Spacing)), pegged.peg.wrapAround!(Spacing, pegged.peg.literal!(`{`), Spacing), pegged.peg.oneOrMore!(pegged.peg.wrapAround!(Spacing, Node, Spacing)), pegged.peg.discard!(pegged.peg.wrapAround!(Spacing, pegged.peg.literal!(`}`), Spacing))), pegged.peg.and!(pegged.peg.discard!(pegged.peg.wrapAround!(Spacing, pegged.peg.literal!(`~>`), Spacing)), pegged.peg.wrapAround!(Spacing, Node, Spacing))), name ~ `.`~ `UnorderedBranch`)(p);
-        }
-        else
-        {
-            if(auto m = tuple(`UnorderedBranch`,p.end) in memo)
-                return *m;
-            else
-            {
-                TParseTree result = pegged.peg.named!(pegged.peg.or!(pegged.peg.and!(pegged.peg.discard!(pegged.peg.wrapAround!(Spacing, pegged.peg.literal!(`~>`), Spacing)), pegged.peg.wrapAround!(Spacing, pegged.peg.literal!(`{`), Spacing), pegged.peg.oneOrMore!(pegged.peg.wrapAround!(Spacing, Node, Spacing)), pegged.peg.discard!(pegged.peg.wrapAround!(Spacing, pegged.peg.literal!(`}`), Spacing))), pegged.peg.and!(pegged.peg.discard!(pegged.peg.wrapAround!(Spacing, pegged.peg.literal!(`~>`), Spacing)), pegged.peg.wrapAround!(Spacing, Node, Spacing))), name ~ `.`~ `UnorderedBranch`)(p);
-                memo[tuple(`UnorderedBranch`,p.end)] = result;
-                return result;
-            }
-        }
->>>>>>> b62b3208
+         return pegged.peg.named!(pegged.peg.or!(pegged.peg.and!(pegged.peg.discard!(pegged.peg.wrapAround!(pegged.peg.discard!(pegged.peg.zeroOrMore!(Spacing)), pegged.peg.literal!("~>"), pegged.peg.discard!(pegged.peg.zeroOrMore!(Spacing)))), pegged.peg.wrapAround!(pegged.peg.discard!(pegged.peg.zeroOrMore!(Spacing)), pegged.peg.literal!("{"), pegged.peg.discard!(pegged.peg.zeroOrMore!(Spacing))), pegged.peg.oneOrMore!(pegged.peg.wrapAround!(pegged.peg.discard!(pegged.peg.zeroOrMore!(Spacing)), Node, pegged.peg.discard!(pegged.peg.zeroOrMore!(Spacing)))), pegged.peg.discard!(pegged.peg.wrapAround!(pegged.peg.discard!(pegged.peg.zeroOrMore!(Spacing)), pegged.peg.literal!("}"), pegged.peg.discard!(pegged.peg.zeroOrMore!(Spacing))))), pegged.peg.and!(pegged.peg.discard!(pegged.peg.wrapAround!(pegged.peg.discard!(pegged.peg.zeroOrMore!(Spacing)), pegged.peg.literal!("~>"), pegged.peg.discard!(pegged.peg.zeroOrMore!(Spacing)))), pegged.peg.wrapAround!(pegged.peg.discard!(pegged.peg.zeroOrMore!(Spacing)), Node, pegged.peg.discard!(pegged.peg.zeroOrMore!(Spacing))))), "TesterGrammar.UnorderedBranch")(p);
     }
     static TParseTree UnorderedBranch(string s)
     {
-<<<<<<< HEAD
-        return pegged.peg.named!(pegged.peg.or!(pegged.peg.and!(pegged.peg.discard!(pegged.peg.wrapAround!(pegged.peg.discard!(pegged.peg.zeroOrMore!(Spacing)), pegged.peg.literal!(`~>`), pegged.peg.discard!(pegged.peg.zeroOrMore!(Spacing)))), pegged.peg.wrapAround!(pegged.peg.discard!(pegged.peg.zeroOrMore!(Spacing)), pegged.peg.literal!(`{`), pegged.peg.discard!(pegged.peg.zeroOrMore!(Spacing))), pegged.peg.oneOrMore!(pegged.peg.wrapAround!(pegged.peg.discard!(pegged.peg.zeroOrMore!(Spacing)), Node, pegged.peg.discard!(pegged.peg.zeroOrMore!(Spacing)))), pegged.peg.discard!(pegged.peg.wrapAround!(pegged.peg.discard!(pegged.peg.zeroOrMore!(Spacing)), pegged.peg.literal!(`}`), pegged.peg.discard!(pegged.peg.zeroOrMore!(Spacing))))), pegged.peg.and!(pegged.peg.discard!(pegged.peg.wrapAround!(pegged.peg.discard!(pegged.peg.zeroOrMore!(Spacing)), pegged.peg.literal!(`~>`), pegged.peg.discard!(pegged.peg.zeroOrMore!(Spacing)))), pegged.peg.wrapAround!(pegged.peg.discard!(pegged.peg.zeroOrMore!(Spacing)), Node, pegged.peg.discard!(pegged.peg.zeroOrMore!(Spacing))))), "TesterGrammar.UnorderedBranch")(TParseTree("", false,[], s));
-=======
-        if(__ctfe)
-        {
-            return pegged.peg.named!(pegged.peg.or!(pegged.peg.and!(pegged.peg.discard!(pegged.peg.wrapAround!(Spacing, pegged.peg.literal!(`~>`), Spacing)), pegged.peg.wrapAround!(Spacing, pegged.peg.literal!(`{`), Spacing), pegged.peg.oneOrMore!(pegged.peg.wrapAround!(Spacing, Node, Spacing)), pegged.peg.discard!(pegged.peg.wrapAround!(Spacing, pegged.peg.literal!(`}`), Spacing))), pegged.peg.and!(pegged.peg.discard!(pegged.peg.wrapAround!(Spacing, pegged.peg.literal!(`~>`), Spacing)), pegged.peg.wrapAround!(Spacing, Node, Spacing))), name ~ `.`~ `UnorderedBranch`)(TParseTree("", false,[], s));
-        }
-        else
-        {
-            memo = null;
-            return pegged.peg.named!(pegged.peg.or!(pegged.peg.and!(pegged.peg.discard!(pegged.peg.wrapAround!(Spacing, pegged.peg.literal!(`~>`), Spacing)), pegged.peg.wrapAround!(Spacing, pegged.peg.literal!(`{`), Spacing), pegged.peg.oneOrMore!(pegged.peg.wrapAround!(Spacing, Node, Spacing)), pegged.peg.discard!(pegged.peg.wrapAround!(Spacing, pegged.peg.literal!(`}`), Spacing))), pegged.peg.and!(pegged.peg.discard!(pegged.peg.wrapAround!(Spacing, pegged.peg.literal!(`~>`), Spacing)), pegged.peg.wrapAround!(Spacing, Node, Spacing))), name ~ `.`~ `UnorderedBranch`)(TParseTree("", false,[], s));
-        }
->>>>>>> b62b3208
+        return pegged.peg.named!(pegged.peg.or!(pegged.peg.and!(pegged.peg.discard!(pegged.peg.wrapAround!(pegged.peg.discard!(pegged.peg.zeroOrMore!(Spacing)), pegged.peg.literal!("~>"), pegged.peg.discard!(pegged.peg.zeroOrMore!(Spacing)))), pegged.peg.wrapAround!(pegged.peg.discard!(pegged.peg.zeroOrMore!(Spacing)), pegged.peg.literal!("{"), pegged.peg.discard!(pegged.peg.zeroOrMore!(Spacing))), pegged.peg.oneOrMore!(pegged.peg.wrapAround!(pegged.peg.discard!(pegged.peg.zeroOrMore!(Spacing)), Node, pegged.peg.discard!(pegged.peg.zeroOrMore!(Spacing)))), pegged.peg.discard!(pegged.peg.wrapAround!(pegged.peg.discard!(pegged.peg.zeroOrMore!(Spacing)), pegged.peg.literal!("}"), pegged.peg.discard!(pegged.peg.zeroOrMore!(Spacing))))), pegged.peg.and!(pegged.peg.discard!(pegged.peg.wrapAround!(pegged.peg.discard!(pegged.peg.zeroOrMore!(Spacing)), pegged.peg.literal!("~>"), pegged.peg.discard!(pegged.peg.zeroOrMore!(Spacing)))), pegged.peg.wrapAround!(pegged.peg.discard!(pegged.peg.zeroOrMore!(Spacing)), Node, pegged.peg.discard!(pegged.peg.zeroOrMore!(Spacing))))), "TesterGrammar.UnorderedBranch")(TParseTree("", false,[], s));
     }
     static string UnorderedBranch(GetName g)
     {
@@ -281,41 +130,11 @@
 
     static TParseTree Spacing(TParseTree p)
     {
-<<<<<<< HEAD
-         return pegged.peg.named!(pegged.peg.or!(blank, Comment), "TesterGrammar.Spacing")(p);
-=======
-        if(__ctfe)
-        {
-            return pegged.peg.named!(pegged.peg.discard!(pegged.peg.zeroOrMore!(pegged.peg.or!(blank, Comment))), name ~ `.`~ `Spacing`)(p);
-        }
-        else
-        {
-            if(auto m = tuple(`Spacing`,p.end) in memo)
-                return *m;
-            else
-            {
-                TParseTree result = pegged.peg.named!(pegged.peg.discard!(pegged.peg.zeroOrMore!(pegged.peg.or!(blank, Comment))), name ~ `.`~ `Spacing`)(p);
-                memo[tuple(`Spacing`,p.end)] = result;
-                return result;
-            }
-        }
->>>>>>> b62b3208
+         return pegged.peg.named!(pegged.peg.discard!(pegged.peg.zeroOrMore!(pegged.peg.or!(blank, Comment))), "TesterGrammar.Spacing")(p);
     }
     static TParseTree Spacing(string s)
     {
-<<<<<<< HEAD
-        return pegged.peg.named!(pegged.peg.or!(blank, Comment), "TesterGrammar.Spacing")(TParseTree("", false,[], s));
-=======
-        if(__ctfe)
-        {
-            return pegged.peg.named!(pegged.peg.discard!(pegged.peg.zeroOrMore!(pegged.peg.or!(blank, Comment))), name ~ `.`~ `Spacing`)(TParseTree("", false,[], s));
-        }
-        else
-        {
-            memo = null;
-            return pegged.peg.named!(pegged.peg.discard!(pegged.peg.zeroOrMore!(pegged.peg.or!(blank, Comment))), name ~ `.`~ `Spacing`)(TParseTree("", false,[], s));
-        }
->>>>>>> b62b3208
+        return pegged.peg.named!(pegged.peg.discard!(pegged.peg.zeroOrMore!(pegged.peg.or!(blank, Comment))), "TesterGrammar.Spacing")(TParseTree("", false,[], s));
     }
     static string Spacing(GetName g)
     {
@@ -324,11 +143,11 @@
 
     static TParseTree Comment(TParseTree p)
     {
-         return pegged.peg.named!(pegged.peg.or!(pegged.peg.and!(pegged.peg.literal!(`//`), pegged.peg.zeroOrMore!(pegged.peg.and!(pegged.peg.negLookahead!(eol), pegged.peg.any)), eol), pegged.peg.and!(pegged.peg.literal!(`/*`), pegged.peg.zeroOrMore!(pegged.peg.and!(pegged.peg.negLookahead!(pegged.peg.literal!(`*/`)), pegged.peg.any)), pegged.peg.literal!(`*/`)), NestedComment), "TesterGrammar.Comment")(p);
+         return pegged.peg.named!(pegged.peg.or!(pegged.peg.and!(pegged.peg.literal!("//"), pegged.peg.zeroOrMore!(pegged.peg.and!(pegged.peg.negLookahead!(eol), pegged.peg.any)), eol), pegged.peg.and!(pegged.peg.literal!("/*"), pegged.peg.zeroOrMore!(pegged.peg.and!(pegged.peg.negLookahead!(pegged.peg.literal!("*/")), pegged.peg.any)), pegged.peg.literal!("*/")), NestedComment), "TesterGrammar.Comment")(p);
     }
     static TParseTree Comment(string s)
     {
-        return pegged.peg.named!(pegged.peg.or!(pegged.peg.and!(pegged.peg.literal!(`//`), pegged.peg.zeroOrMore!(pegged.peg.and!(pegged.peg.negLookahead!(eol), pegged.peg.any)), eol), pegged.peg.and!(pegged.peg.literal!(`/*`), pegged.peg.zeroOrMore!(pegged.peg.and!(pegged.peg.negLookahead!(pegged.peg.literal!(`*/`)), pegged.peg.any)), pegged.peg.literal!(`*/`)), NestedComment), "TesterGrammar.Comment")(TParseTree("", false,[], s));
+        return pegged.peg.named!(pegged.peg.or!(pegged.peg.and!(pegged.peg.literal!("//"), pegged.peg.zeroOrMore!(pegged.peg.and!(pegged.peg.negLookahead!(eol), pegged.peg.any)), eol), pegged.peg.and!(pegged.peg.literal!("/*"), pegged.peg.zeroOrMore!(pegged.peg.and!(pegged.peg.negLookahead!(pegged.peg.literal!("*/")), pegged.peg.any)), pegged.peg.literal!("*/")), NestedComment), "TesterGrammar.Comment")(TParseTree("", false,[], s));
     }
     static string Comment(GetName g)
     {
@@ -337,11 +156,11 @@
 
     static TParseTree NestedComment(TParseTree p)
     {
-         return pegged.peg.named!(pegged.peg.and!(pegged.peg.literal!(`/+`), pegged.peg.or!(pegged.peg.and!(pegged.peg.negLookahead!(NestedCommentEnd), pegged.peg.any), NestedComment), NestedCommentEnd), "TesterGrammar.NestedComment")(p);
+         return pegged.peg.named!(pegged.peg.and!(pegged.peg.literal!("/+"), pegged.peg.or!(pegged.peg.and!(pegged.peg.negLookahead!(NestedCommentEnd), pegged.peg.any), NestedComment), NestedCommentEnd), "TesterGrammar.NestedComment")(p);
     }
     static TParseTree NestedComment(string s)
     {
-        return pegged.peg.named!(pegged.peg.and!(pegged.peg.literal!(`/+`), pegged.peg.or!(pegged.peg.and!(pegged.peg.negLookahead!(NestedCommentEnd), pegged.peg.any), NestedComment), NestedCommentEnd), "TesterGrammar.NestedComment")(TParseTree("", false,[], s));
+        return pegged.peg.named!(pegged.peg.and!(pegged.peg.literal!("/+"), pegged.peg.or!(pegged.peg.and!(pegged.peg.negLookahead!(NestedCommentEnd), pegged.peg.any), NestedComment), NestedCommentEnd), "TesterGrammar.NestedComment")(TParseTree("", false,[], s));
     }
     static string NestedComment(GetName g)
     {
@@ -350,11 +169,11 @@
 
     static TParseTree NestedCommentEnd(TParseTree p)
     {
-         return pegged.peg.named!(pegged.peg.literal!(`+/`), "TesterGrammar.NestedCommentEnd")(p);
+         return pegged.peg.named!(pegged.peg.literal!("+/"), "TesterGrammar.NestedCommentEnd")(p);
     }
     static TParseTree NestedCommentEnd(string s)
     {
-        return pegged.peg.named!(pegged.peg.literal!(`+/`), "TesterGrammar.NestedCommentEnd")(TParseTree("", false,[], s));
+        return pegged.peg.named!(pegged.peg.literal!("+/"), "TesterGrammar.NestedCommentEnd")(TParseTree("", false,[], s));
     }
     static string NestedCommentEnd(GetName g)
     {
